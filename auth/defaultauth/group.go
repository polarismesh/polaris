--- conflicted
+++ resolved
@@ -63,11 +63,7 @@
 	}
 
 	// 根据 owner + groupname 确定唯一的用户组信息
-<<<<<<< HEAD
-	group, err := svr.storage.GetGroupByName(req.Name.GetValue(), ownerId)
-=======
-	group, err := svr.storage.GetUserByName(req.Name.GetValue(), ownerID)
->>>>>>> 87860876
+	group, err := svr.storage.GetGroupByName(req.Name.GetValue(), ownerID)
 	if err != nil {
 		log.AuthScope().Error("get group when create", utils.ZapRequestID(requestID),
 			utils.ZapPlatformID(platformID), zap.Error(err))

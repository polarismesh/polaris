/**
 * Tencent is pleased to support the open source community by making Polaris available.
 *
 * Copyright (C) 2019 THL A29 Limited, a Tencent company. All rights reserved.
 *
 * Licensed under the BSD 3-Clause License (the "License");
 * you may not use this file except in compliance with the License.
 * You may obtain a copy of the License at
 *
 * https://opensource.org/licenses/BSD-3-Clause
 *
 * Unless required by applicable law or agreed to in writing, software distributed
 * under the License is distributed on an "AS IS" BASIS, WITHOUT WARRANTIES OR
 * CONDITIONS OF ANY KIND, either express or implied. See the License for the
 * specific language governing permissions and limitations under the License.
 */

package model

import (
	"fmt"
	"time"

	"github.com/polarismesh/specification/source/go/api/v1/config_manage"

	commontime "github.com/polarismesh/polaris/common/time"
	"github.com/polarismesh/polaris/common/utils"
)

type ReleaseType uint32

const (
	_ ReleaseType = iota
	// ReleaseTypeFull 全量类型
	ReleaseTypeFull
	// ReleaseTypeGray 灰度类型
	ReleaseTypeGray
)

/** ----------- DataObject ------------- */

// ConfigFileGroup 配置文件组数据持久化对象
type ConfigFileGroup struct {
	Id         uint64
	Name       string
	Namespace  string
	Comment    string
	Owner      string
	Business   string
	Department string
	Metadata   map[string]string
	CreateTime time.Time
	ModifyTime time.Time
	CreateBy   string
	ModifyBy   string
	Valid      bool
}

type ConfigFileKey struct {
	Name      string
	Namespace string
	Group     string
}

func (c ConfigFileKey) String() string {
	return c.Namespace + "@" + c.Group + "@" + c.Name
}

// ConfigFile 配置文件数据持久化对象
type ConfigFile struct {
	Id        uint64
	Name      string
	Namespace string
	Group     string
	// OriginContent 最原始的配置文件内容数据
	OriginContent string
	Content       string
	Comment       string
	Format        string
	Flag          int
	Valid         bool
	Metadata      map[string]string
	Encrypt       bool
	EncryptAlgo   string
	Status        string
	CreateBy      string
	ModifyBy      string
	ReleaseBy     string
	CreateTime    time.Time
	ModifyTime    time.Time
	ReleaseTime   time.Time
}

func (s *ConfigFile) Key() *ConfigFileKey {
	return &ConfigFileKey{
		Name:      s.Name,
		Namespace: s.Namespace,
		Group:     s.Group,
	}
}

func (s *ConfigFile) KeyString() string {
	return s.Namespace + "@" + s.Group + "@" + s.Name
}

func (s *ConfigFile) GetEncryptDataKey() string {
	return s.Metadata[utils.ConfigFileTagKeyDataKey]
}

func (s *ConfigFile) GetEncryptAlgo() string {
	if s.EncryptAlgo != "" {
		return s.EncryptAlgo
	}
	return s.Metadata[utils.ConfigFileTagKeyEncryptAlgo]
}

func (s *ConfigFile) IsEncrypted() bool {
	return s.Encrypt || s.GetEncryptDataKey() != ""
}

func NewConfigFileRelease() *ConfigFileRelease {
	return &ConfigFileRelease{
		SimpleConfigFileRelease: &SimpleConfigFileRelease{
			ConfigFileReleaseKey: &ConfigFileReleaseKey{},
		},
	}
}

// ConfigFileRelease 配置文件发布数据持久化对象
type ConfigFileRelease struct {
	*SimpleConfigFileRelease
	Content string
}

type ConfigFileReleaseKey struct {
	Id        uint64
	Name      string
	Namespace string
	Group     string
	FileName  string
	Typ       ReleaseType
}

func (c ConfigFileReleaseKey) ToFileKey() *ConfigFileKey {
	return &ConfigFileKey{
		Name:      c.FileName,
		Group:     c.Group,
		Namespace: c.Namespace,
	}
}

func (c *ConfigFileReleaseKey) OwnerKey() string {
	return c.Namespace + "@" + c.Group
}

<<<<<<< HEAD
func (c ConfigFileReleaseKey) ActiveKey() string {
	return fmt.Sprintf("%v@%v@%v@%v", c.Namespace, c.Group, c.FileName, c.Typ)
}

func (c ConfigFileReleaseKey) ReleaseKey() string {
	return fmt.Sprintf("%v@%v@%v@%v", c.Namespace, c.Group, c.FileName, c.Name)
=======
func (c *ConfigFileReleaseKey) ActiveKey() string {
	return c.Namespace + "@" + c.Group + "@" + c.FileName
}

func (c *ConfigFileReleaseKey) ReleaseKey() string {
	return c.Namespace + "@" + c.Group + "@" + c.FileName + "@" + c.Name
>>>>>>> 3df1d288
}

// BuildKeyForClientConfigFileInfo 必须保证和 ConfigFileReleaseKey 是一样的生成规则
func BuildKeyForClientConfigFileInfo(info *config_manage.ClientConfigFileInfo) string {
	key := info.GetNamespace().GetValue() + "@" +
		info.GetGroup().GetValue() + "@" + info.GetFileName().GetValue()
	return key
}

// SimpleConfigFileRelease 配置文件发布数据持久化对象
type SimpleConfigFileRelease struct {
	*ConfigFileReleaseKey
	Version            uint64
	Comment            string
	Md5                string
	Flag               int
	Active             bool
	Valid              bool
	Format             string
	Metadata           map[string]string
	CreateTime         time.Time
	CreateBy           string
	ModifyTime         time.Time
	ModifyBy           string
	ReleaseDescription string
}

func (s *SimpleConfigFileRelease) GetEncryptDataKey() string {
	return s.Metadata[utils.ConfigFileTagKeyDataKey]
}

func (s *SimpleConfigFileRelease) GetEncryptAlgo() string {
	return s.Metadata[utils.ConfigFileTagKeyEncryptAlgo]
}

func (s *SimpleConfigFileRelease) IsEncrypted() bool {
	return s.GetEncryptDataKey() != ""
}

func (s *SimpleConfigFileRelease) ToSpecNotifyClientRequest() *config_manage.ClientConfigFileInfo {
	return &config_manage.ClientConfigFileInfo{
		Namespace: utils.NewStringValue(s.Namespace),
		Group:     utils.NewStringValue(s.Group),
		FileName:  utils.NewStringValue(s.FileName),
		Name:      utils.NewStringValue(s.Name),
		Md5:       utils.NewStringValue(s.Md5),
		Version:   utils.NewUInt64Value(s.Version),
	}
}

// ConfigFileReleaseHistory 配置文件发布历史记录数据持久化对象
type ConfigFileReleaseHistory struct {
	Id                 uint64
	Name               string
	Namespace          string
	Group              string
	FileName           string
	Format             string
	Metadata           map[string]string
	Content            string
	Comment            string
	Version            uint64
	Md5                string
	Type               string
	Status             string
	CreateTime         time.Time
	CreateBy           string
	ModifyTime         time.Time
	ModifyBy           string
	Valid              bool
	Reason             string
	ReleaseDescription string
}

func (s ConfigFileReleaseHistory) GetEncryptDataKey() string {
	return s.Metadata[utils.ConfigFileTagKeyDataKey]
}

func (s ConfigFileReleaseHistory) GetEncryptAlgo() string {
	return s.Metadata[utils.ConfigFileTagKeyEncryptAlgo]
}

func (s ConfigFileReleaseHistory) IsEncrypted() bool {
	return s.GetEncryptDataKey() != ""
}

// ConfigFileTag 配置文件标签数据持久化对象
type ConfigFileTag struct {
	Id         uint64
	Key        string
	Value      string
	Namespace  string
	Group      string
	FileName   string
	CreateTime time.Time
	CreateBy   string
	ModifyTime time.Time
	ModifyBy   string
	Valid      bool
}

// ConfigFileTemplate config file template data object
type ConfigFileTemplate struct {
	Id         uint64
	Name       string
	Content    string
	Comment    string
	Format     string
	CreateTime time.Time
	CreateBy   string
	ModifyTime time.Time
	ModifyBy   string
}

func ToConfigFileStore(file *config_manage.ConfigFile) *ConfigFile {
	var comment string
	if file.Comment != nil {
		comment = file.Comment.Value
	}
	var createBy string
	if file.CreateBy != nil {
		createBy = file.CreateBy.Value
	}
	var content string
	if file.Content != nil {
		content = file.Content.Value
	}
	var format string
	if file.Format != nil {
		format = file.Format.Value
	}

	metadata := ToTagMap(file.GetTags())
	if file.GetEncryptAlgo().GetValue() != "" {
		metadata[utils.ConfigFileTagKeyEncryptAlgo] = file.GetEncryptAlgo().GetValue()
	}

	return &ConfigFile{
		Name:        file.Name.GetValue(),
		Namespace:   file.Namespace.GetValue(),
		Group:       file.Group.GetValue(),
		Content:     content,
		Comment:     comment,
		Format:      format,
		CreateBy:    createBy,
		Encrypt:     file.GetEncrypted().GetValue(),
		EncryptAlgo: file.GetEncryptAlgo().GetValue(),
		Metadata:    metadata,
	}
}

func ToConfigFileAPI(file *ConfigFile) *config_manage.ConfigFile {
	if file == nil {
		return nil
	}
	return &config_manage.ConfigFile{
		Id:          utils.NewUInt64Value(file.Id),
		Name:        utils.NewStringValue(file.Name),
		Namespace:   utils.NewStringValue(file.Namespace),
		Group:       utils.NewStringValue(file.Group),
		Content:     utils.NewStringValue(file.Content),
		Comment:     utils.NewStringValue(file.Comment),
		Format:      utils.NewStringValue(file.Format),
		Status:      utils.NewStringValue(file.Status),
		Tags:        FromTagMap(file.Metadata),
		Encrypted:   utils.NewBoolValue(file.IsEncrypted()),
		EncryptAlgo: utils.NewStringValue(file.GetEncryptAlgo()),
		CreateBy:    utils.NewStringValue(file.CreateBy),
		ModifyBy:    utils.NewStringValue(file.ModifyBy),
		ReleaseBy:   utils.NewStringValue(file.ReleaseBy),
		CreateTime:  utils.NewStringValue(commontime.Time2String(file.CreateTime)),
		ModifyTime:  utils.NewStringValue(commontime.Time2String(file.ModifyTime)),
		ReleaseTime: utils.NewStringValue(commontime.Time2String(file.ReleaseTime)),
	}
}

// ToConfiogFileReleaseApi
func ToConfiogFileReleaseApi(release *ConfigFileRelease) *config_manage.ConfigFileRelease {
	if release == nil {
		return nil
	}

	return &config_manage.ConfigFileRelease{
		Id:                 utils.NewUInt64Value(release.Id),
		Name:               utils.NewStringValue(release.Name),
		Namespace:          utils.NewStringValue(release.Namespace),
		Group:              utils.NewStringValue(release.Group),
		FileName:           utils.NewStringValue(release.FileName),
		Format:             utils.NewStringValue(release.Format),
		Content:            utils.NewStringValue(release.Content),
		Comment:            utils.NewStringValue(release.Comment),
		Md5:                utils.NewStringValue(release.Md5),
		Version:            utils.NewUInt64Value(release.Version),
		CreateBy:           utils.NewStringValue(release.CreateBy),
		CreateTime:         utils.NewStringValue(commontime.Time2String(release.CreateTime)),
		ModifyBy:           utils.NewStringValue(release.ModifyBy),
		ModifyTime:         utils.NewStringValue(commontime.Time2String(release.ModifyTime)),
		ReleaseDescription: utils.NewStringValue(release.ReleaseDescription),
		Tags:               FromTagMap(release.Metadata),
		Active:             utils.NewBoolValue(release.Active),
		Type:               utils.NewUInt32Value(uint32(release.Typ)),
	}
}

// ToConfigFileReleaseStore
func ToConfigFileReleaseStore(release *config_manage.ConfigFileRelease) *ConfigFileRelease {
	if release == nil {
		return nil
	}
	var comment string
	if release.Comment != nil {
		comment = release.Comment.Value
	}
	var content string
	if release.Content != nil {
		content = release.Content.Value
	}
	var md5 string
	if release.Md5 != nil {
		md5 = release.Md5.Value
	}
	var version uint64
	if release.Version != nil {
		version = release.Version.Value
	}
	var createBy string
	if release.CreateBy != nil {
		createBy = release.CreateBy.Value
	}
	var modifyBy string
	if release.ModifyBy != nil {
		createBy = release.ModifyBy.Value
	}
	var id uint64
	if release.Id != nil {
		id = release.Id.Value
	}

	return &ConfigFileRelease{
		SimpleConfigFileRelease: &SimpleConfigFileRelease{
			ConfigFileReleaseKey: &ConfigFileReleaseKey{
				Id:        id,
				Namespace: release.Namespace.GetValue(),
				Group:     release.Group.GetValue(),
				FileName:  release.FileName.GetValue(),
			},
			Comment:  comment,
			Md5:      md5,
			Version:  version,
			CreateBy: createBy,
			ModifyBy: modifyBy,
		},
		Content: content,
	}
}

func ToReleaseHistoryAPI(releaseHistory *ConfigFileReleaseHistory) *config_manage.ConfigFileReleaseHistory {
	if releaseHistory == nil {
		return nil
	}
	return &config_manage.ConfigFileReleaseHistory{
		Id:                 utils.NewUInt64Value(releaseHistory.Id),
		Name:               utils.NewStringValue(releaseHistory.Name),
		Namespace:          utils.NewStringValue(releaseHistory.Namespace),
		Group:              utils.NewStringValue(releaseHistory.Group),
		FileName:           utils.NewStringValue(releaseHistory.FileName),
		Content:            utils.NewStringValue(releaseHistory.Content),
		Comment:            utils.NewStringValue(releaseHistory.Comment),
		Format:             utils.NewStringValue(releaseHistory.Format),
		Tags:               FromTagMap(releaseHistory.Metadata),
		Md5:                utils.NewStringValue(releaseHistory.Md5),
		Type:               utils.NewStringValue(releaseHistory.Type),
		Status:             utils.NewStringValue(releaseHistory.Status),
		CreateBy:           utils.NewStringValue(releaseHistory.CreateBy),
		CreateTime:         utils.NewStringValue(commontime.Time2String(releaseHistory.CreateTime)),
		ModifyBy:           utils.NewStringValue(releaseHistory.ModifyBy),
		ModifyTime:         utils.NewStringValue(commontime.Time2String(releaseHistory.ModifyTime)),
		ReleaseDescription: utils.NewStringValue(releaseHistory.ReleaseDescription),
		Reason:             utils.NewStringValue(releaseHistory.Reason),
	}
}

type kv struct {
	Key   string
	Value string
}

// FromTagJson 从 Tags Json 字符串里反序列化出 Tags
func FromTagMap(kvs map[string]string) []*config_manage.ConfigFileTag {
	tags := make([]*config_manage.ConfigFileTag, 0, len(kvs))
	for k, v := range kvs {
		tags = append(tags, &config_manage.ConfigFileTag{
			Key:   utils.NewStringValue(k),
			Value: utils.NewStringValue(v),
		})
	}

	return tags
}

func ToTagMap(tags []*config_manage.ConfigFileTag) map[string]string {
	kvs := map[string]string{}
	for i := range tags {
		kvs[tags[i].GetKey().GetValue()] = tags[i].GetValue().GetValue()
	}

	return kvs
}

func ToConfigGroupAPI(group *ConfigFileGroup) *config_manage.ConfigFileGroup {
	if group == nil {
		return nil
	}
	return &config_manage.ConfigFileGroup{
		Id:         utils.NewUInt64Value(group.Id),
		Name:       utils.NewStringValue(group.Name),
		Namespace:  utils.NewStringValue(group.Namespace),
		Comment:    utils.NewStringValue(group.Comment),
		Owner:      utils.NewStringValue(group.Owner),
		CreateBy:   utils.NewStringValue(group.CreateBy),
		ModifyBy:   utils.NewStringValue(group.ModifyBy),
		CreateTime: utils.NewStringValue(commontime.Time2String(group.CreateTime)),
		ModifyTime: utils.NewStringValue(commontime.Time2String(group.ModifyTime)),
		Business:   utils.NewStringValue(group.Business),
		Department: utils.NewStringValue(group.Department),
		Metadata:   group.Metadata,
	}
}

func ToConfigGroupStore(group *config_manage.ConfigFileGroup) *ConfigFileGroup {
	var comment string
	if group.Comment != nil {
		comment = group.Comment.Value
	}
	var createBy string
	if group.CreateBy != nil {
		createBy = group.CreateBy.Value
	}
	var groupOwner string
	if group.Owner != nil && group.Owner.GetValue() != "" {
		groupOwner = group.Owner.GetValue()
	} else {
		groupOwner = createBy
	}
	return &ConfigFileGroup{
		Name:       group.GetName().GetValue(),
		Namespace:  group.GetNamespace().GetValue(),
		Comment:    comment,
		CreateBy:   createBy,
		Valid:      true,
		Owner:      groupOwner,
		Business:   group.GetBusiness().GetValue(),
		Department: group.GetDepartment().GetValue(),
		Metadata:   group.GetMetadata(),
	}
}

func ToConfigFileTemplateAPI(template *ConfigFileTemplate) *config_manage.ConfigFileTemplate {
	return &config_manage.ConfigFileTemplate{
		Id:         utils.NewUInt64Value(template.Id),
		Name:       utils.NewStringValue(template.Name),
		Content:    utils.NewStringValue(template.Content),
		Comment:    utils.NewStringValue(template.Comment),
		Format:     utils.NewStringValue(template.Format),
		CreateBy:   utils.NewStringValue(template.CreateBy),
		CreateTime: utils.NewStringValue(commontime.Time2String(template.CreateTime)),
		ModifyBy:   utils.NewStringValue(template.ModifyBy),
		ModifyTime: utils.NewStringValue(commontime.Time2String(template.ModifyTime)),
	}
}

func ToConfigFileTemplateStore(template *config_manage.ConfigFileTemplate) *ConfigFileTemplate {
	return &ConfigFileTemplate{
		Id:       template.Id.GetValue(),
		Name:     template.Name.GetValue(),
		Content:  template.Content.GetValue(),
		Comment:  template.Comment.GetValue(),
		Format:   template.Format.GetValue(),
		CreateBy: template.CreateBy.GetValue(),
		ModifyBy: template.ModifyBy.GetValue(),
	}
}<|MERGE_RESOLUTION|>--- conflicted
+++ resolved
@@ -153,21 +153,12 @@
 	return c.Namespace + "@" + c.Group
 }
 
-<<<<<<< HEAD
 func (c ConfigFileReleaseKey) ActiveKey() string {
 	return fmt.Sprintf("%v@%v@%v@%v", c.Namespace, c.Group, c.FileName, c.Typ)
 }
 
 func (c ConfigFileReleaseKey) ReleaseKey() string {
 	return fmt.Sprintf("%v@%v@%v@%v", c.Namespace, c.Group, c.FileName, c.Name)
-=======
-func (c *ConfigFileReleaseKey) ActiveKey() string {
-	return c.Namespace + "@" + c.Group + "@" + c.FileName
-}
-
-func (c *ConfigFileReleaseKey) ReleaseKey() string {
-	return c.Namespace + "@" + c.Group + "@" + c.FileName + "@" + c.Name
->>>>>>> 3df1d288
 }
 
 // BuildKeyForClientConfigFileInfo 必须保证和 ConfigFileReleaseKey 是一样的生成规则

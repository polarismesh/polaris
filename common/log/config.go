/**
 * Tencent is pleased to support the open source community by making Polaris available.
 *
 * Copyright (C) 2019 THL A29 Limited, a Tencent company. All rights reserved.
 *
 * Licensed under the BSD 3-Clause License (the "License");
 * you may not use this file except in compliance with the License.
 * You may obtain a copy of the License at
 *
 * https://opensource.org/licenses/BSD-3-Clause
 *
 * Unless required by applicable law or agreed to in writing, software distributed
 * under the License is distributed on an "AS IS" BASIS, WITHOUT WARRANTIES OR
 * CONDITIONS OF ANY KIND, either express or implied. See the License for the
 * specific language governing permissions and limitations under the License.
 */

//
// The package provides direct integration with the Cobra command-line processor which makes it
// easy to build programs that use a consistent interface for logging. Here's an example
// of a simple Cobra-based program using this log package:
//
//		func main() {
//			// get the default logging options
//			options := log.DefaultOptions()
//
//			rootCmd := &cobra.Command{
//				Run: func(cmd *cobra.Command, args []string) {
//
//					// configure the logging system
//					if err := log.Configure(options); err != nil {
//                      // print an error and quit
//                  }
//
//					// output some logs
//					log.Info("Hello")
//					log.Sync()
//				},
//			}
//
//			// add logging-specific flags to the cobra command
//			options.AttachCobraFlags(rootCmd)
//			rootCmd.SetArgs(os.Args[1:])
//			rootCmd.Execute()
//		}
//
// Once configured, this package intercepts the output of the standard golang "log" package as well as anything
// sent to the global zap logger (zap.L()).
package log

import (
	"fmt"
	"net/url"
	"os"
	"path/filepath"
	"strings"
	"time"

	"github.com/natefinch/lumberjack"
	"go.uber.org/zap"
	"go.uber.org/zap/zapcore"
	"go.uber.org/zap/zapgrpc"
	"google.golang.org/grpc/grpclog"
)

// none is used to disable logging output as well as to disable stack tracing.
const none zapcore.Level = 100

var levelToZap = map[Level]zapcore.Level{
	DebugLevel: zapcore.DebugLevel,
	InfoLevel:  zapcore.InfoLevel,
	WarnLevel:  zapcore.WarnLevel,
	ErrorLevel: zapcore.ErrorLevel,
	FatalLevel: zapcore.FatalLevel,
	NoneLevel:  none,
}

// functions that can be replaced in a test setting
type patchTable struct {
	write       func(ent zapcore.Entry, fields []zapcore.Field) error
	sync        func() error
	exitProcess func(code int)
	errorSink   zapcore.WriteSyncer
}

func init() {
	// use our defaults for starters so that logging works even before everything is fully configured
	_ = Configure(DefaultOptions())
}

// prepZap is a utility function used by the Configure function.
func prepZap(options *Options) (map[string]zapcore.Core, zapcore.Core, zapcore.WriteSyncer, error) {
	encCfg := zapcore.EncoderConfig{
		TimeKey:        "time",
		LevelKey:       "level",
		NameKey:        "scope",
		CallerKey:      "caller",
		MessageKey:     "msg",
		StacktraceKey:  "stack",
		LineEnding:     zapcore.DefaultLineEnding,
		EncodeLevel:    zapcore.LowercaseLevelEncoder,
		EncodeCaller:   zapcore.ShortCallerEncoder,
		EncodeDuration: zapcore.StringDurationEncoder,
		EncodeTime:     formatDate,
	}

	var enc zapcore.Encoder
	if options.JSONEncoding {
		enc = zapcore.NewJSONEncoder(encCfg)
	} else {
		enc = zapcore.NewConsoleEncoder(encCfg)
	}

<<<<<<< HEAD
=======
	var rotaterSink zapcore.WriteSyncer
	if options.RotateOutputPath != "" {
		rotaterSink = zapcore.AddSync(&lumberjack.Logger{
			Filename:   options.RotateOutputPath,
			MaxSize:    options.RotationMaxSize,
			MaxBackups: options.RotationMaxBackups,
			MaxAge:     options.RotationMaxAge,
		})
	}

	err := createPathIfNotExist(options.ErrorOutputPaths...)
	if err != nil {
		return nil, nil, nil, err
	}
>>>>>>> e94de8d5
	errSink, closeErrorSink, err := zap.Open(options.ErrorOutputPaths...)
	if err != nil {
		return nil, nil, nil, err
	}

	var outputSink zapcore.WriteSyncer
	if len(options.OutputPaths) > 0 {
		err := createPathIfNotExist(options.OutputPaths...)
		if err != nil {
			return nil, nil, nil, err
		}
		outputSink, _, err = zap.Open(options.OutputPaths...)
		if err != nil {
			closeErrorSink()
			return nil, nil, nil, err
		}
	}

	var sink zapcore.WriteSyncer

	cores := make(map[string]zapcore.Core)
	allScopes := Scopes()
	for scopeName := range allScopes {
		path, exist := options.Path[scopeName]
		var writeSyncer zapcore.WriteSyncer
		if exist {
			writeSyncer = zapcore.AddSync(&lumberjack.Logger{
				Filename:   path,
				MaxSize:    options.RotationMaxSize,
				MaxBackups: options.RotationMaxBackups,
				MaxAge:     options.RotationMaxAge,
			})
		} else {
			if options.RotateOutputPath == "" {
				writeSyncer = zapcore.AddSync(os.Stdout)
			} else {
				writeSyncer = zapcore.AddSync(&lumberjack.Logger{
					Filename:   options.RotateOutputPath,
					MaxSize:    options.RotationMaxSize,
					MaxBackups: options.RotationMaxBackups,
					MaxAge:     options.RotationMaxAge,
				})
			}
		}
		if outputSink != nil {
			writeSyncer = zapcore.NewMultiWriteSyncer(writeSyncer, outputSink)
		}
		if scopeName == DefaultScopeName {
			sink = writeSyncer
		}
		cores[scopeName] = zapcore.NewCore(enc, writeSyncer, zap.NewAtomicLevelAt(zapcore.DebugLevel))
	}

	var enabler zap.LevelEnablerFunc = func(lvl zapcore.Level) bool {
		switch lvl {
		case zapcore.ErrorLevel:
			return defaultScope.ErrorEnabled()
		case zapcore.WarnLevel:
			return defaultScope.WarnEnabled()
		case zapcore.InfoLevel:
			return defaultScope.InfoEnabled()
		}
		return defaultScope.DebugEnabled()
	}

	return cores,
		zapcore.NewCore(enc, sink, enabler),
		errSink, nil
}

func formatDate(t time.Time, enc zapcore.PrimitiveArrayEncoder) {
	//t = t.UTC() 不用utc时间
	year, month, day := t.Date()
	hour, minute, second := t.Clock()
	micros := t.Nanosecond() / 1000

	buf := make([]byte, 27)

	buf[0] = byte((year/1000)%10) + '0'
	buf[1] = byte((year/100)%10) + '0'
	buf[2] = byte((year/10)%10) + '0'
	buf[3] = byte(year%10) + '0'
	buf[4] = '-'
	buf[5] = byte((month)/10) + '0'
	buf[6] = byte((month)%10) + '0'
	buf[7] = '-'
	buf[8] = byte((day)/10) + '0'
	buf[9] = byte((day)%10) + '0'
	buf[10] = 'T'
	buf[11] = byte((hour)/10) + '0'
	buf[12] = byte((hour)%10) + '0'
	buf[13] = ':'
	buf[14] = byte((minute)/10) + '0'
	buf[15] = byte((minute)%10) + '0'
	buf[16] = ':'
	buf[17] = byte((second)/10) + '0'
	buf[18] = byte((second)%10) + '0'
	buf[19] = '.'
	buf[20] = byte((micros/100000)%10) + '0'
	buf[21] = byte((micros/10000)%10) + '0'
	buf[22] = byte((micros/1000)%10) + '0'
	buf[23] = byte((micros/100)%10) + '0'
	buf[24] = byte((micros/10)%10) + '0'
	buf[25] = byte((micros)%10) + '0'
	buf[26] = 'Z'

	enc.AppendString(string(buf))
}

func updateScopes(options *Options, cores map[string]zapcore.Core, errSink zapcore.WriteSyncer) error {
	// snapshot what's there
	allScopes := Scopes()

	// update the output levels of all listed scopes
	if err := processLevels(allScopes, options.outputLevels, func(s *Scope, l Level) { s.SetOutputLevel(l) }); err != nil {
		return err
	}

	// update the stack tracing levels of all listed scopes
	if err := processLevels(
		allScopes, options.stackTraceLevels, func(s *Scope, l Level) { s.SetStackTraceLevel(l) }); err != nil {
		return err
	}

	// update patchTable
	for scopeName, scope := range allScopes {
		core := cores[scopeName]
		if core == nil {
			continue
		}
		pt := patchTable{
			write: func(ent zapcore.Entry, fields []zapcore.Field) error {
				err := core.Write(ent, fields)
				if ent.Level == zapcore.FatalLevel {
					scope.getPt().exitProcess(1)
				}

				return err
			},
			sync:        core.Sync,
			exitProcess: os.Exit,
			errorSink:   errSink,
		}
		scope.pt.Store(&pt)
	}

	// update the caller location setting of all listed scopes
	sc := strings.Split(options.logCallers, ",")
	for _, s := range sc {
		if s == "" {
			continue
		}

		if s == OverrideScopeName {
			// ignore everything else and just apply the override value
			for _, scope := range allScopes {
				scope.SetLogCallers(true)
			}

			return nil
		}

		if scope, ok := allScopes[s]; ok {
			scope.SetLogCallers(true)
		} else {
			return fmt.Errorf("unknown scope '%s' specified", s)
		}
	}

	return nil
}

// processLevels breaks down an argument string into a set of scope & levels and then
// tries to apply the result to the scopes. It supports the use of a global override.
func processLevels(allScopes map[string]*Scope, arg string, setter func(*Scope, Level)) error {
	levels := strings.Split(arg, ",")
	for _, sl := range levels {
		s, l, err := convertScopedLevel(sl)
		if err != nil {
			return err
		}

		if scope, ok := allScopes[s]; ok {
			setter(scope, l)
		} else if s == OverrideScopeName {
			// override replaces everything
			for _, scope := range allScopes {
				setter(scope, l)
			}
			return nil
		} else {
			return fmt.Errorf("unknown scope '%s' specified", s)
		}
	}

	return nil
}

// Configure initializes Istio's logging subsystem.
//
// You typically call this once at process startup.
// Once this call returns, the logging system is ready to accept data.
// nolint: staticcheck
func Configure(options *Options) error {
	cores, captureCore, errSink, err := prepZap(options)
	if err != nil {
		return err
	}

	if err = updateScopes(options, cores, errSink); err != nil {
		return err
	}

	opts := []zap.Option{
		zap.ErrorOutput(errSink),
		zap.AddCallerSkip(1),
	}

	if defaultScope.GetLogCallers() {
		opts = append(opts, zap.AddCaller())
	}

	l := defaultScope.GetStackTraceLevel()
	if l != NoneLevel {
		opts = append(opts, zap.AddStacktrace(levelToZap[l]))
	}

	captureLogger := zap.New(captureCore, opts...)

	// capture global zap logging and force it through our logger
	_ = zap.ReplaceGlobals(captureLogger)

	// capture standard golang "log" package output and force it through our logger
	_ = zap.RedirectStdLog(captureLogger)

	// capture gRPC logging
	if options.LogGrpc {
		grpclog.SetLogger(zapgrpc.NewLogger(captureLogger.WithOptions(zap.AddCallerSkip(2))))
	}

	return nil
}

// Sync flushes any buffered log entries.
// Processes should normally take care to call Sync before exiting.
func Sync() error {
<<<<<<< HEAD
	return defaultScope.pt.Load().(patchTable).sync()
=======
	return funcs.Load().(patchTable).sync()
}

// createPathIfNotExist 如果判断为本地文件，检查目录是否存在，不存在创建父级目录
func createPathIfNotExist(paths ...string) error {
	for _, path := range paths {
		u, err := url.Parse(path)
		if err != nil {
			return fmt.Errorf("can't parse %q as a URL: %v", path, err)
		}
		if (u.Scheme == "" || u.Scheme == "file") && u.Path != "stdout" && u.Path != "stderr" {
			dir := filepath.Dir(u.Path)
			err := os.MkdirAll(dir, os.ModePerm)
			if err != nil {
				return fmt.Errorf("can't create %q directory: %v", dir, err)
			}
		}
	}
	return nil
>>>>>>> e94de8d5
}<|MERGE_RESOLUTION|>--- conflicted
+++ resolved
@@ -111,23 +111,10 @@
 		enc = zapcore.NewConsoleEncoder(encCfg)
 	}
 
-<<<<<<< HEAD
-=======
-	var rotaterSink zapcore.WriteSyncer
-	if options.RotateOutputPath != "" {
-		rotaterSink = zapcore.AddSync(&lumberjack.Logger{
-			Filename:   options.RotateOutputPath,
-			MaxSize:    options.RotationMaxSize,
-			MaxBackups: options.RotationMaxBackups,
-			MaxAge:     options.RotationMaxAge,
-		})
-	}
-
 	err := createPathIfNotExist(options.ErrorOutputPaths...)
 	if err != nil {
 		return nil, nil, nil, err
 	}
->>>>>>> e94de8d5
 	errSink, closeErrorSink, err := zap.Open(options.ErrorOutputPaths...)
 	if err != nil {
 		return nil, nil, nil, err
@@ -374,10 +361,7 @@
 // Sync flushes any buffered log entries.
 // Processes should normally take care to call Sync before exiting.
 func Sync() error {
-<<<<<<< HEAD
 	return defaultScope.pt.Load().(patchTable).sync()
-=======
-	return funcs.Load().(patchTable).sync()
 }
 
 // createPathIfNotExist 如果判断为本地文件，检查目录是否存在，不存在创建父级目录
@@ -396,5 +380,4 @@
 		}
 	}
 	return nil
->>>>>>> e94de8d5
 }
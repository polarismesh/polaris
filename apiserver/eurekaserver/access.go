--- conflicted
+++ resolved
@@ -25,7 +25,6 @@
 	"strings"
 
 	"github.com/emicklei/go-restful"
-
 	api "github.com/polarismesh/polaris-server/common/api/v1"
 )
 
@@ -35,7 +34,9 @@
 	ParamValue  string = "value"
 )
 
-// GetEurekaAccessServer 注册管理端接口
+/**
+ * @brief 注册管理端接口
+ */
 func (h *EurekaServer) GetEurekaAccessServer() *restful.WebService {
 	ws := new(restful.WebService)
 
@@ -45,7 +46,9 @@
 	return ws
 }
 
-// addDiscoverAccess 增加服务发现接口
+/**
+ * @brief 增加服务发现接口
+ */
 func (h *EurekaServer) addDiscoverAccess(ws *restful.WebService) {
 	// 应用实例注册
 	ws.Route(ws.POST(fmt.Sprintf("/apps/{%s}", ParamAppId)).To(h.RegisterApplication)).
@@ -80,18 +83,13 @@
 		Param(ws.PathParameter(ParamInstId, "instanceId").DataType("string"))
 }
 
-// GetAllApplications 全量拉取服务实例信息
+//全量拉取服务实例信息
 func (h *EurekaServer) GetAllApplications(req *restful.Request, rsp *restful.Response) {
 	appsRespCache := h.worker.GetCachedAppsWithLoad()
 	remoteAddr := req.Request.RemoteAddr
 	acceptValue := getParamFromEurekaRequestHeader(req, restful.HEADER_Accept)
-<<<<<<< HEAD
 	if err := writeResponse(acceptValue, appsRespCache, req, rsp); nil != err {
 		log.Errorf("[EurekaServer]fail to write applications, client: %s, err: %v", remoteAddr, err)
-=======
-	if err := writeResponse(acceptValue, appsRespCache, req, rsp); err != nil {
-		log.Errorf("[EurekaServer]fail to write applications, err is %v", err)
->>>>>>> a9e44156
 	}
 }
 
@@ -121,13 +119,8 @@
 	if len(acceptValue) > 0 && acceptValue == restful.MIME_JSON {
 		output = appResp
 	}
-<<<<<<< HEAD
 	if err := writeEurekaResponse(acceptValue, output, req, rsp); nil != err {
 		log.Errorf("[EurekaServer]fail to write application, client: %s, err: %v", remoteAddr, err)
-=======
-	if err := writeEurekaResponse(acceptValue, output, req, rsp); err != nil {
-		log.Errorf("[EurekaServer]fail to write application, err is %v", err)
->>>>>>> a9e44156
 	}
 }
 
@@ -160,13 +153,8 @@
 	if len(acceptValue) > 0 && acceptValue == restful.MIME_JSON {
 		output = insResp
 	}
-<<<<<<< HEAD
 	if err := writeEurekaResponse(acceptValue, output, req, rsp); nil != err {
 		log.Errorf("[EurekaServer]fail to write instance, client: %s, err: %v", remoteAddr, err)
-=======
-	if err := writeEurekaResponse(acceptValue, output, req, rsp); err != nil {
-		log.Errorf("[EurekaServer]fail to write instance, err is %v", err)
->>>>>>> a9e44156
 	}
 }
 
@@ -205,31 +193,27 @@
 			}
 			_, err = rsp.Write(appsRespCache.XmlBytes)
 			return err
-		}
-		err = rsp.WriteAsXml(appsRespCache.AppsResp.Applications)
+		} else {
+			err = rsp.WriteAsXml(appsRespCache.AppsResp.Applications)
+		}
 	}
 	return err
 }
 
-// GetDeltaApplications 增量拉取服务实例信息
+//增量拉取服务实例信息
 func (h *EurekaServer) GetDeltaApplications(req *restful.Request, rsp *restful.Response) {
 	appsRespCache := h.worker.GetDeltaApps()
-	if appsRespCache == nil {
+	if nil == appsRespCache {
 		ctx := h.worker.StartWorker()
-		if ctx != nil {
+		if nil != ctx {
 			<-ctx.Done()
 		}
 		appsRespCache = h.worker.GetDeltaApps()
 	}
 	remoteAddr := req.Request.RemoteAddr
 	acceptValue := getParamFromEurekaRequestHeader(req, restful.HEADER_Accept)
-<<<<<<< HEAD
 	if err := writeResponse(acceptValue, appsRespCache, req, rsp); nil != err {
 		log.Errorf("[EurekaServer]fail to write delta applications, client: %s, err: %v", remoteAddr, err)
-=======
-	if err := writeResponse(acceptValue, appsRespCache, req, rsp); err != nil {
-		log.Errorf("[EurekaServer]fail to write delta applications, err is %v", err)
->>>>>>> a9e44156
 	}
 }
 
@@ -238,23 +222,62 @@
 	rsp.WriteHeader(httpStatus)
 }
 
-<<<<<<< HEAD
 func checkRegisterRequest(registrationRequest *RegistrationRequest, req *restful.Request, rsp *restful.Response) bool {
 	var err error
 	remoteAddr := req.Request.RemoteAddr
 	if nil == registrationRequest.Instance {
 		log.Errorf("[EUREKA-SERVER] fail to parse register request, uri: %s, client: %s, err: %s",
 			req.Request.RequestURI, remoteAddr, "instance content required")
-=======
-// RegisterApplication 服务注册
+		writePolarisStatusCode(req, api.EmptyRequest)
+		writeHeader(http.StatusBadRequest, rsp)
+		return false
+	}
+	if nil != registrationRequest.Instance.Port {
+		if err = registrationRequest.Instance.Port.convertPortValue(); nil != err {
+			log.Errorf("[EUREKA-SERVER] fail to parse instance register request, "+
+				"invalid insecure port value, client: %s, err: %v", remoteAddr, err)
+			writePolarisStatusCode(req, api.InvalidInstancePort)
+			writeHeader(http.StatusBadRequest, rsp)
+			return false
+		}
+		if err = registrationRequest.Instance.Port.convertEnableValue(); nil != err {
+			log.Errorf("[EUREKA-SERVER] fail to parse instance register request, "+
+				"invalid insecure enable value, client: %s, err: %v", remoteAddr, err)
+			writePolarisStatusCode(req, api.InvalidInstancePort)
+			writeHeader(http.StatusBadRequest, rsp)
+			return false
+		}
+	}
+	if nil != registrationRequest.Instance.SecurePort {
+		if err = registrationRequest.Instance.SecurePort.convertPortValue(); nil != err {
+			log.Errorf("[EUREKA-SERVER] fail to parse instance register request, " +
+				"invalid secure port value, client: %s, err: %v", remoteAddr, err)
+			writePolarisStatusCode(req, api.InvalidInstancePort)
+			writeHeader(http.StatusBadRequest, rsp)
+			return false
+		}
+		if err = registrationRequest.Instance.SecurePort.convertEnableValue(); nil != err {
+			log.Errorf("[EUREKA-SERVER] fail to parse instance register request, " +
+				"invalid secure enable value, client: %s, err: %v", remoteAddr, err)
+			writePolarisStatusCode(req, api.InvalidInstancePort)
+			writeHeader(http.StatusBadRequest, rsp)
+			return false
+		}
+	}
+	return true
+}
+
+//服务注册
 func (h *EurekaServer) RegisterApplication(req *restful.Request, rsp *restful.Response) {
+	remoteAddr := req.Request.RemoteAddr
 	appId := strings.ToUpper(req.PathParameter(ParamAppId))
 	if len(appId) == 0 {
+		log.Errorf("[EurekaServer] fail to parse request uri, uri: %s, client: %s, err: %s",
+			req.Request.RequestURI, remoteAddr, "service name is empty")
 		writePolarisStatusCode(req, api.InvalidServiceName)
 		writeHeader(http.StatusBadRequest, rsp)
 		return
 	}
-	remoteAddr := req.Request.RemoteAddr
 	registrationRequest := &RegistrationRequest{}
 	acceptValue := getParamFromEurekaRequestHeader(req, restful.HEADER_Accept)
 	var err error
@@ -265,101 +288,6 @@
 	} else {
 		err = req.ReadEntity(registrationRequest)
 	}
-	if err != nil {
-		log.Errorf("[EUREKA-SERVER] fail to parse instance register request, err is %v", err)
-		writePolarisStatusCode(req, api.ParseException)
-		writeHeader(http.StatusBadRequest, rsp)
-		return
-	}
-	if registrationRequest.Instance == nil {
-		log.Errorf("[EUREKA-SERVER] fail to parse instance register request, instance content required")
->>>>>>> a9e44156
-		writePolarisStatusCode(req, api.EmptyRequest)
-		writeHeader(http.StatusBadRequest, rsp)
-		return false
-	}
-<<<<<<< HEAD
-	if nil != registrationRequest.Instance.Port {
-		if err = registrationRequest.Instance.Port.convertPortValue(); nil != err {
-			log.Errorf("[EUREKA-SERVER] fail to parse instance register request, "+
-				"invalid insecure port value, client: %s, err: %v", remoteAddr, err)
-=======
-	if registrationRequest.Instance.Port != nil {
-		if err = registrationRequest.Instance.Port.convertPortValue(); err != nil {
-			log.Errorf("[EUREKA-SERVER] fail to parse instance register request from %s, "+
-				"invalid insecure port value, err is %v", remoteAddr, err)
->>>>>>> a9e44156
-			writePolarisStatusCode(req, api.InvalidInstancePort)
-			writeHeader(http.StatusBadRequest, rsp)
-			return false
-		}
-<<<<<<< HEAD
-		if err = registrationRequest.Instance.Port.convertEnableValue(); nil != err {
-			log.Errorf("[EUREKA-SERVER] fail to parse instance register request, "+
-				"invalid insecure enable value, client: %s, err: %v", remoteAddr, err)
-=======
-		if err = registrationRequest.Instance.Port.convertEnableValue(); err != nil {
-			log.Errorf("[EUREKA-SERVER] fail to parse instance register request from %s, "+
-				"invalid insecure enable value, err is %v", remoteAddr, err)
->>>>>>> a9e44156
-			writePolarisStatusCode(req, api.InvalidInstancePort)
-			writeHeader(http.StatusBadRequest, rsp)
-			return false
-		}
-	}
-<<<<<<< HEAD
-	if nil != registrationRequest.Instance.SecurePort {
-		if err = registrationRequest.Instance.SecurePort.convertPortValue(); nil != err {
-			log.Errorf("[EUREKA-SERVER] fail to parse instance register request, " +
-				"invalid secure port value, client: %s, err: %v", remoteAddr, err)
-=======
-	if registrationRequest.Instance.SecurePort != nil {
-		if err = registrationRequest.Instance.SecurePort.convertPortValue(); err != nil {
-			log.Errorf("[EUREKA-SERVER] fail to parse instance register request from %s, "+
-				"invalid secure port value, err is %v", remoteAddr, err)
->>>>>>> a9e44156
-			writePolarisStatusCode(req, api.InvalidInstancePort)
-			writeHeader(http.StatusBadRequest, rsp)
-			return false
-		}
-<<<<<<< HEAD
-		if err = registrationRequest.Instance.SecurePort.convertEnableValue(); nil != err {
-			log.Errorf("[EUREKA-SERVER] fail to parse instance register request, " +
-				"invalid secure enable value, client: %s, err: %v", remoteAddr, err)
-=======
-		if err = registrationRequest.Instance.SecurePort.convertEnableValue(); err != nil {
-			log.Errorf("[EUREKA-SERVER] fail to parse instance register request from %s, "+
-				"invalid secure enable value, err is %v", remoteAddr, err)
->>>>>>> a9e44156
-			writePolarisStatusCode(req, api.InvalidInstancePort)
-			writeHeader(http.StatusBadRequest, rsp)
-			return false
-		}
-	}
-	return true
-}
-
-//服务注册
-func (h *EurekaServer) RegisterApplication(req *restful.Request, rsp *restful.Response) {
-	remoteAddr := req.Request.RemoteAddr
-	appId := strings.ToUpper(req.PathParameter(ParamAppId))
-	if len(appId) == 0 {
-		log.Errorf("[EurekaServer] fail to parse request uri, uri: %s, client: %s, err: %s",
-			req.Request.RequestURI, remoteAddr, "service name is empty")
-		writePolarisStatusCode(req, api.InvalidServiceName)
-		writeHeader(http.StatusBadRequest, rsp)
-		return
-	}
-	registrationRequest := &RegistrationRequest{}
-	acceptValue := getParamFromEurekaRequestHeader(req, restful.HEADER_Accept)
-	var err error
-	if acceptValue == restful.MIME_XML {
-		instance := &InstanceInfo{}
-		registrationRequest.Instance = instance
-		err = req.ReadEntity(&instance)
-	} else {
-		err = req.ReadEntity(registrationRequest)
-	}
 	if nil != err {
 		log.Errorf("[EUREKA-SERVER] fail to parse instance register request, uri: %s, client: %s, err: %v",
 			req.Request.RequestURI, remoteAddr, err)
@@ -386,7 +314,7 @@
 	writeHeader(int(code/1000), rsp)
 }
 
-// UpdateStatus 人工进行状态更新
+//人工进行状态更新
 func (h *EurekaServer) UpdateStatus(req *restful.Request, rsp *restful.Response) {
 	remoteAddr := req.Request.RemoteAddr
 	appId := req.PathParameter(ParamAppId)
@@ -430,7 +358,7 @@
 	writeHeader(int(code/1000), rsp)
 }
 
-// DeleteStatus 关闭强制隔离
+// UpdateStatus 关闭强制隔离
 func (h *EurekaServer) DeleteStatus(req *restful.Request, rsp *restful.Response) {
 	remoteAddr := req.Request.RemoteAddr
 	appId := req.PathParameter(ParamAppId)
@@ -470,7 +398,7 @@
 	writeHeader(int(code/1000), rsp)
 }
 
-// RenewInstance 心跳上报
+//心跳上报
 func (h *EurekaServer) RenewInstance(req *restful.Request, rsp *restful.Response) {
 	remoteAddr := req.Request.RemoteAddr
 	appId := req.PathParameter(ParamAppId)
@@ -504,7 +432,7 @@
 	writeHeader(int(code/1000), rsp)
 }
 
-// CancelInstance 实例反注册
+//实例反注册
 func (h *EurekaServer) CancelInstance(req *restful.Request, rsp *restful.Response) {
 	appId := req.PathParameter(ParamAppId)
 	remoteAddr := req.Request.RemoteAddr
@@ -542,8 +470,9 @@
 	headerValue := req.HeaderParameter(headerName)
 	if len(headerValue) > 0 {
 		return headerValue
-	}
-
-	headerValue = req.HeaderParameter(strings.ToLower(headerName))
-	return headerValue
+	} else {
+		headerValue = req.HeaderParameter(strings.ToLower(headerName))
+		return headerValue
+	}
+
 }
/**
 * Tencent is pleased to support the open source community by making Polaris available.
 *
 * Copyright (C) 2019 THL A29 Limited, a Tencent company. All rights reserved.
 *
 * Licensed under the BSD 3-Clause License (the "License");
 * you may not use this file except in compliance with the License.
 * You may obtain a copy of the License at
 *
 * https://opensource.org/licenses/BSD-3-Clause
 *
 * Unless required by applicable law or agreed to in writing, software distributed
 * under the License is distributed on an "AS IS" BASIS, WITHOUT WARRANTIES OR
 * CONDITIONS OF ANY KIND, either express or implied. See the License for the
 * specific language governing permissions and limitations under the License.
 */

package eurekaserver

import (
	"context"
	"math"
	"strconv"
	"strings"

	"github.com/golang/protobuf/ptypes/wrappers"
	apimodel "github.com/polarismesh/specification/source/go/api/v1/model"
	apiservice "github.com/polarismesh/specification/source/go/api/v1/service_manage"

	api "github.com/polarismesh/polaris/common/api/v1"
	"github.com/polarismesh/polaris/common/model"
	"github.com/polarismesh/polaris/common/utils"
)

func checkOrBuildNewInstanceId(appId string, instId string, generateUniqueInstId bool) string {
	if !generateUniqueInstId {
		return instId
	}
	lowerAppId := strings.ToLower(appId)
	lowerInstIdId := strings.ToLower(instId)
	if strings.Contains(lowerInstIdId, lowerAppId) {
		return instId
	}
	return lowerAppId + ":" + lowerInstIdId
}

func buildBaseInstance(
	instance *InstanceInfo, namespace string, appId string, generateUniqueInstId bool) *apiservice.Instance {
	targetInstance := &apiservice.Instance{}
	eurekaMetadata := make(map[string]string)

	eurekaMetadata[MetadataRegisterFrom] = ServerEureka
	eurekaInstanceId := instance.InstanceId
	if len(eurekaInstanceId) == 0 {
		eurekaInstanceId = instance.HostName
	}
	eurekaMetadata[MetadataInstanceId] = eurekaInstanceId
	if len(instance.AppGroupName) > 0 {
		eurekaMetadata[MetadataAppGroupName] = instance.AppGroupName
	}
	countryIdStr := ObjectToString(instance.CountryId)
	if DefaultCountryId != countryIdStr {
		eurekaMetadata[MetadataCountryId] = countryIdStr
	}
	if instance.DataCenterInfo != nil {
		if DefaultDciClazz != instance.DataCenterInfo.Clazz {
			eurekaMetadata[MetadataDataCenterInfoClazz] = instance.DataCenterInfo.Clazz
		}
		if DefaultDciName != instance.DataCenterInfo.Name {
			eurekaMetadata[MetadataDataCenterInfoName] = instance.DataCenterInfo.Name
		}
	}
	if len(instance.HostName) > 0 {
		eurekaMetadata[MetadataHostName] = instance.HostName
	}
	if len(instance.HomePageUrl) > 0 {
		eurekaMetadata[MetadataHomePageUrl] = instance.HomePageUrl
	}
	if len(instance.StatusPageUrl) > 0 {
		eurekaMetadata[MetadataStatusPageUrl] = instance.StatusPageUrl
	}
	if len(instance.HealthCheckUrl) > 0 {
		eurekaMetadata[MetadataHealthCheckUrl] = instance.HealthCheckUrl
	}
	if len(instance.VipAddress) > 0 {
		eurekaMetadata[MetadataVipAddress] = instance.VipAddress
	}
	if len(instance.SecureVipAddress) > 0 {
		eurekaMetadata[MetadataSecureVipAddress] = instance.SecureVipAddress
	}
	targetInstance.Id = &wrappers.StringValue{
		Value: checkOrBuildNewInstanceId(appId, eurekaInstanceId, generateUniqueInstId)}
	targetInstance.Metadata = eurekaMetadata
	targetInstance.Service = &wrappers.StringValue{Value: appId}
	targetInstance.Namespace = &wrappers.StringValue{Value: namespace}
	targetInstance.Host = &wrappers.StringValue{Value: instance.IpAddr}
	if instance.Metadata != nil && len(instance.Metadata.Meta) > 0 {
		targetInstance.Location = &apimodel.Location{}
		for k, v := range instance.Metadata.Meta {
			strValue := ObjectToString(v)
			switch k {
			case KeyRegion:
				targetInstance.Location.Region = &wrappers.StringValue{Value: strValue}
			case keyZone:
				targetInstance.Location.Zone = &wrappers.StringValue{Value: strValue}
			case keyCampus:
				targetInstance.Location.Campus = &wrappers.StringValue{Value: strValue}
			}
			targetInstance.Metadata[k] = strValue
		}
	}
	targetInstance.Weight = &wrappers.UInt32Value{Value: 100}
	buildHealthCheck(instance, targetInstance, eurekaMetadata)
	buildStatus(instance, targetInstance)
	return targetInstance
}

func buildHealthCheck(instance *InstanceInfo, targetInstance *apiservice.Instance, eurekaMetadata map[string]string) {
	leaseInfo := instance.LeaseInfo
	var durationInSecs int
	var renewalIntervalInSecs int
	if leaseInfo != nil {
		renewalIntervalInSecs = leaseInfo.RenewalIntervalInSecs
		durationInSecs = leaseInfo.DurationInSecs
		if renewalIntervalInSecs == 0 {
			renewalIntervalInSecs = DefaultRenewInterval
		}
		if durationInSecs == 0 {
			durationInSecs = DefaultDuration
		}
		if renewalIntervalInSecs != DefaultRenewInterval {
			eurekaMetadata[MetadataRenewalInterval] = strconv.Itoa(renewalIntervalInSecs)
		}
		if durationInSecs != DefaultDuration {
			eurekaMetadata[MetadataDuration] = strconv.Itoa(durationInSecs)
		}
	}
	durationMin := math.Ceil(float64(durationInSecs) / 3)
	ttl := uint32(math.Min(durationMin, float64(renewalIntervalInSecs)))

	targetInstance.EnableHealthCheck = &wrappers.BoolValue{Value: true}
	targetInstance.HealthCheck = &apiservice.HealthCheck{
		Type:      apiservice.HealthCheck_HEARTBEAT,
		Heartbeat: &apiservice.HeartbeatHealthCheck{Ttl: &wrappers.UInt32Value{Value: ttl}},
	}
}

func buildStatus(instance *InstanceInfo, targetInstance *apiservice.Instance) {
	// 由于eureka的实例都会自动报心跳，心跳由北极星接管，因此客户端报上来的人工状态OUT_OF_SERVICE，通过isolate来进行代替
	status := instance.Status
	if status == "OUT_OF_SERVICE" {
		targetInstance.Isolate = &wrappers.BoolValue{Value: true}
	} else if status == "UP" {
		targetInstance.Healthy = &wrappers.BoolValue{Value: true}
	} else {
		targetInstance.Healthy = &wrappers.BoolValue{Value: false}
	}
}

func convertEurekaInstance(
	instance *InstanceInfo, namespace string, appId string, generateUniqueInstId bool) *apiservice.Instance {
	var secureEnable bool
	var securePort int
	var insecureEnable bool
	var insecurePort int

	securePortWrap := instance.SecurePort
	if securePortWrap != nil {
		secureEnable = securePortWrap.RealEnable
		securePort = securePortWrap.RealPort
	} else {
		secureEnable = false
		securePort = DefaultSSLPort
	}
	insecurePortWrap := instance.Port
	if insecurePortWrap != nil {
		insecureEnable = insecurePortWrap.RealEnable
		insecurePort = insecurePortWrap.RealPort
	} else {
		insecureEnable = true
		insecurePort = DefaultInsecurePort
	}

	targetInstance := buildBaseInstance(instance, namespace, appId, generateUniqueInstId)

	// 同时打开2个端口，通过medata保存http端口
	targetInstance.Protocol = &wrappers.StringValue{Value: InsecureProtocol}
	targetInstance.Port = &wrappers.UInt32Value{Value: uint32(insecurePort)}
	targetInstance.Metadata[MetadataInsecurePort] = strconv.Itoa(insecurePort)
	targetInstance.Metadata[MetadataInsecurePortEnabled] = strconv.FormatBool(insecureEnable)
	targetInstance.Metadata[MetadataSecurePort] = strconv.Itoa(securePort)
	targetInstance.Metadata[MetadataSecurePortEnabled] = strconv.FormatBool(secureEnable)
	return targetInstance
}

func (h *EurekaServer) registerInstances(
	ctx context.Context, appId string, instance *InstanceInfo, replicated bool) uint32 {
	ctx = context.WithValue(
		ctx, model.CtxEventKeyMetadata, map[string]string{MetadataReplicate: strconv.FormatBool(replicated)})
	ctx = context.WithValue(ctx, utils.ContextOpenAsyncRegis, true)
	appId = formatWriteName(appId)
	// 1. 先转换数据结构
<<<<<<< HEAD
	totalInstance := convertEurekaInstance(instance, h.namespace, appId)
=======
	totalInstance := convertEurekaInstance(instance, h.namespace, appId, h.generateUniqueInstId)
	if replicated {
		totalInstance.Metadata[model.MetadataReplicated] = "true"
	}
>>>>>>> d97dc635
	// 3. 注册实例
	resp := h.namingServer.RegisterInstance(ctx, totalInstance)
	// 4. 注册成功，则返回
	if resp.GetCode().GetValue() == api.ExecuteSuccess || resp.GetCode().GetValue() == api.ExistedResource {
		return api.ExecuteSuccess
	}
	// 5. 如果报服务不存在，对服务进行注册
	if resp.Code.Value == api.NotFoundResource {
		svc := &apiservice.Service{}
		svc.Namespace = &wrappers.StringValue{Value: h.namespace}
		svc.Name = &wrappers.StringValue{Value: appId}
		svcResp := h.namingServer.CreateServices(ctx, []*apiservice.Service{svc})
		svcCreateCode := svcResp.GetCode().GetValue()
		if svcCreateCode != api.ExecuteSuccess && svcCreateCode != api.ExistedResource {
			return svcCreateCode
		}
		// 6. 再重试注册实例列表
		resp = h.namingServer.RegisterInstance(ctx, totalInstance)
		return resp.GetCode().GetValue()
	}
	return resp.GetCode().GetValue()
}

func (h *EurekaServer) deregisterInstance(
	ctx context.Context, appId string, instanceId string, replicated bool) uint32 {
	ctx = context.WithValue(
		ctx, model.CtxEventKeyMetadata, map[string]string{MetadataReplicate: strconv.FormatBool(replicated)})
	ctx = context.WithValue(ctx, utils.ContextOpenAsyncRegis, true)
	instanceId = checkOrBuildNewInstanceId(appId, instanceId, h.generateUniqueInstId)
	resp := h.namingServer.DeregisterInstance(ctx, &apiservice.Instance{Id: &wrappers.StringValue{Value: instanceId}})
	return resp.GetCode().GetValue()
}

func (h *EurekaServer) updateStatus(
	ctx context.Context, appId string, instanceId string, status string, replicated bool) uint32 {
	var isolated = false
	if status != StatusUp {
		isolated = true
	}
	ctx = context.WithValue(
		ctx, model.CtxEventKeyMetadata, map[string]string{MetadataReplicate: strconv.FormatBool(replicated)})
	instanceId = checkOrBuildNewInstanceId(appId, instanceId, h.generateUniqueInstId)
	resp := h.namingServer.UpdateInstance(ctx, &apiservice.Instance{
		Id: &wrappers.StringValue{Value: instanceId}, Isolate: &wrappers.BoolValue{Value: isolated}})
	return resp.GetCode().GetValue()
}

func (h *EurekaServer) renew(ctx context.Context, appId string, instanceId string, replicated bool) uint32 {
	ctx = context.WithValue(
		ctx, model.CtxEventKeyMetadata, map[string]string{MetadataReplicate: strconv.FormatBool(replicated)})
	instanceId = checkOrBuildNewInstanceId(appId, instanceId, h.generateUniqueInstId)
	resp := h.healthCheckServer.Report(ctx, &apiservice.Instance{Id: &wrappers.StringValue{Value: instanceId}})
	code := resp.GetCode().GetValue()

	// 如果目标实例存在，但是没有开启心跳，对于 eureka 来说，仍然属于心跳上报成功
	if code == api.HeartbeatOnDisabledIns {
		return api.ExecuteSuccess
	}

	return code
}

func (h *EurekaServer) updateMetadata(
	ctx context.Context, appId string, instanceId string, metadata map[string]string) uint32 {
	instanceId = checkOrBuildNewInstanceId(appId, instanceId, h.generateUniqueInstId)
	resp := h.namingServer.UpdateInstance(ctx,
		&apiservice.Instance{Id: &wrappers.StringValue{Value: instanceId}, Metadata: metadata})
	return resp.GetCode().GetValue()
}<|MERGE_RESOLUTION|>--- conflicted
+++ resolved
@@ -200,14 +200,10 @@
 	ctx = context.WithValue(ctx, utils.ContextOpenAsyncRegis, true)
 	appId = formatWriteName(appId)
 	// 1. 先转换数据结构
-<<<<<<< HEAD
-	totalInstance := convertEurekaInstance(instance, h.namespace, appId)
-=======
 	totalInstance := convertEurekaInstance(instance, h.namespace, appId, h.generateUniqueInstId)
 	if replicated {
 		totalInstance.Metadata[model.MetadataReplicated] = "true"
 	}
->>>>>>> d97dc635
 	// 3. 注册实例
 	resp := h.namingServer.RegisterInstance(ctx, totalInstance)
 	// 4. 注册成功，则返回

/**
 * Tencent is pleased to support the open source community by making Polaris available.
 *
 * Copyright (C) 2019 THL A29 Limited, a Tencent company. All rights reserved.
 *
 * Licensed under the BSD 3-Clause License (the "License");
 * you may not use this file except in compliance with the License.
 * You may obtain a copy of the License at
 *
 * https://opensource.org/licenses/BSD-3-Clause
 *
 * Unless required by applicable law or agreed to in writing, software distributed
 * under the License is distributed on an "AS IS" BASIS, WITHOUT WARRANTIES OR
 * CONDITIONS OF ANY KIND, either express or implied. See the License for the
 * specific language governing permissions and limitations under the License.
 */

package httpserver

import (
	"strconv"

	"github.com/emicklei/go-restful"
	"github.com/google/uuid"
	"go.uber.org/zap"

	api "github.com/polarismesh/polaris-server/common/api/v1"
)

func (h *HTTPServer) getConfigFile(req *restful.Request, rsp *restful.Response) {
	handler := &Handler{req, rsp}

	requestId := handler.HeaderParameter("Request-Id")
	namespace := handler.QueryParameter("namespace")
	group := handler.QueryParameter("group")
	fileName := handler.QueryParameter("fileName")
	clientVersionStr := handler.QueryParameter("version")

	clientVersion, err := strconv.ParseUint(clientVersionStr, 10, 64)
	if err != nil {
		handler.WriteHeaderAndProto(api.NewConfigClientResponseWithMessage(api.BadRequest, "version must be number"))
	}

	response := h.configServer.Service().GetConfigFileForClient(handler.ParseHeaderContext(), namespace, group, fileName, clientVersion)

	var version uint64 = 0
	if response.ConfigFile != nil {
		version = response.ConfigFile.Version.GetValue()
	}
	configLog.Info("[Config][Client] client get config file success.",
		zap.String("requestId", requestId),
		zap.String("client", req.Request.RemoteAddr),
		zap.String("file", fileName),
		zap.Uint64("version", version))

	handler.WriteHeaderAndProto(response)
}

func (h *HTTPServer) watchConfigFile(req *restful.Request, rsp *restful.Response) {
	handler := &Handler{req, rsp}

	requestId := req.HeaderParameter("Request-Id")
	clientAddr := req.Request.RemoteAddr

	configLog.Debug("[Config][Client] received client listener request.",
		zap.String("requestId", requestId),
		zap.String("client", clientAddr))

	//1. 解析出客户端监听的配置文件列表
	watchConfigFileRequest := &api.ClientWatchConfigFileRequest{}
	_, err := handler.Parse(watchConfigFileRequest)
	if err != nil {
		configLog.Warn("[Config][Client] parse client watch request error.",
			zap.String("requestId", requestId),
			zap.String("client", req.Request.RemoteAddr))

		handler.WriteHeaderAndProto(api.NewResponseWithMsg(api.ParseException, err.Error()))
		return
	}

	watchFiles := watchConfigFileRequest.WatchFiles
	//2. 检查客户端是否有版本落后
	response := h.configServer.Service().CheckClientConfigFileByVersion(handler.ParseHeaderContext(), watchFiles)
	if response.Code.GetValue() != api.DataNoChange {
		handler.WriteHeaderAndProto(response)
		return
	}

	//3. 监听配置变更，hold 请求 30s，30s 内如果有配置发布，则响应请求
	id, _ := uuid.NewUUID()
	clientId := clientAddr + "@" + id.String()[0:8]

	finishChan := make(chan struct{})
	defer close(finishChan)

	h.addConn(clientId, watchFiles, handler, finishChan)

<<<<<<< HEAD
	<-finishChan
	h.removeConn(clientId, watchFiles)

=======
	//阻塞等待响应
	<-finishChan

	h.removeConn(clientId, watchFiles)
>>>>>>> 464746b7
}<|MERGE_RESOLUTION|>--- conflicted
+++ resolved
@@ -95,14 +95,9 @@
 
 	h.addConn(clientId, watchFiles, handler, finishChan)
 
-<<<<<<< HEAD
-	<-finishChan
-	h.removeConn(clientId, watchFiles)
-
-=======
-	//阻塞等待响应
+	// blocking waiting for response
 	<-finishChan
 
 	h.removeConn(clientId, watchFiles)
->>>>>>> 464746b7
+
 }
--- conflicted
+++ resolved
@@ -130,8 +130,6 @@
 
 // ProtoMessage
 func (*ServiceAliasArr) ProtoMessage() {}
-<<<<<<< HEAD
-=======
 
 // ConfigFileArr 配置文件数组定义
 type ConfigFileArr []*api.ConfigFile
@@ -143,5 +141,4 @@
 func (m *ConfigFileArr) String() string { return proto.CompactTextString(m) }
 
 // ProtoMessage
-func (*ConfigFileArr) ProtoMessage() {}
->>>>>>> 250d0c9b
+func (*ConfigFileArr) ProtoMessage() {}
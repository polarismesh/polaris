--- conflicted
+++ resolved
@@ -167,11 +167,8 @@
 
 If you have good comments or suggestions, please give us Issues or Pull Requests to contribute to improve the
 development experience of Polaris Mesh.
-<<<<<<< HEAD
+
 <br>see details：[CONTRIBUTING.md](./CONTRIBUTING.md)
 
 [Tencent Open Source Incentive Plan](https://opensource.tencent.com/contribution) encourages developers to participate
-and contribute. Look forward to your participation.
-=======
-<br>see details：[CONTRIBUTING.md](./CONTRIBUTING.md)
->>>>>>> dececcc2
+and contribute. Look forward to your participation.
/**
 * Tencent is pleased to support the open source community by making Polaris available.
 *
 * Copyright (C) 2019 THL A29 Limited, a Tencent company. All rights reserved.
 *
 * Licensed under the BSD 3-Clause License (the "License");
 * you may not use this file except in compliance with the License.
 * You may obtain a copy of the License at
 *
 * https://opensource.org/licenses/BSD-3-Clause
 *
 * Unless required by applicable law or agreed to in writing, software distributed
 * under the License is distributed on an "AS IS" BASIS, WITHOUT WARRANTIES OR
 * CONDITIONS OF ANY KIND, either express or implied. See the License for the
 * specific language governing permissions and limitations under the License.
 */

package cache

import (
	"context"
	"fmt"
	"sync"
	"time"

	types "github.com/polarismesh/polaris/cache/api"
	"github.com/polarismesh/polaris/store"
)

var (
	cacheSet = map[string]int{}
)

const (
	// DefaultUpdateCacheInterval 默认缓存更新时间间隔
	DefaultUpdateCacheInterval = 1 * time.Second
)

// CacheManager 名字服务缓存
type CacheManager struct {
	storage store.Store
	caches  []types.Cache
}

// Initialize 缓存对象初始化
func (nc *CacheManager) Initialize() error {
	if config.DiffTime != 0 {
<<<<<<< HEAD
		if config.DiffTime < 0 {
			types.DefaultTimeDiff = config.DiffTime
		} else {
			types.DefaultTimeDiff = -config.DiffTime // 转成负数
		}
=======
		types.DefaultTimeDiff = -1 * (config.DiffTime.Abs())
	}
	if types.DefaultTimeDiff > 0 {
		return fmt.Errorf("cache diff time to pull store must negative number: %+v", types.DefaultTimeDiff)
>>>>>>> cb73dabf
	}

	for _, obj := range nc.caches {
		var entryItem *ConfigEntry
		for _, entry := range config.Resources {
			if obj.Name() == entry.Name {
				entryItem = &entry
				break
			}
		}
		if entryItem == nil {
			continue
		}
		if err := obj.Initialize(entryItem.Option); err != nil {
			return err
		}
	}

	return nil
}

// update 缓存更新
func (nc *CacheManager) update() error {
	var wg sync.WaitGroup
	for _, entry := range config.Resources {
		index, exist := cacheSet[entry.Name]
		if !exist {
			return fmt.Errorf("cache resource %s not exists", entry.Name)
		}
		wg.Add(1)
		go func(c types.Cache) {
			defer wg.Done()
			_ = c.Update()
		}(nc.caches[index])
	}

	wg.Wait()
	return nil
}

// clear 清除caches的所有缓存数据
func (nc *CacheManager) clear() error {
	for _, obj := range nc.caches {
		if err := obj.Clear(); err != nil {
			return err
		}
	}

	return nil
}

// Close 关闭所有的 Cache 缓存
func (nc *CacheManager) Close() error {
	for _, obj := range nc.caches {
		if err := obj.Close(); err != nil {
			return err
		}
	}
	return nil
}

// Start 缓存对象启动协程，定时更新缓存
func (nc *CacheManager) Start(ctx context.Context) error {
	log.Infof("[Cache] cache goroutine start")

	// 启动的时候，先更新一版缓存
	log.Infof("[Cache] cache update now first time")
	if err := nc.update(); err != nil {
		return err
	}
	log.Infof("[Cache] cache update done")

	// 启动协程，开始定时更新缓存数据
	go func() {
		ticker := time.NewTicker(nc.GetUpdateCacheInterval())
		defer ticker.Stop()

		for {
			select {
			case <-ticker.C:
				_ = nc.update()
			case <-ctx.Done():
				return
			}
		}
	}()

	return nil
}

// Clear 主动清除缓存数据
func (nc *CacheManager) Clear() error {
	return nc.clear()
}

// GetUpdateCacheInterval 获取当前cache的更新间隔
func (nc *CacheManager) GetUpdateCacheInterval() time.Duration {
	if config.RefreshInterval > 0 {
		return config.RefreshInterval
	}
	return DefaultUpdateCacheInterval
}

func (nc *CacheManager) AddListener(cacheIndex types.CacheIndex, listeners []types.Listener) {
	nc.caches[cacheIndex].AddListener(listeners)
}

// Service 获取Service缓存信息
func (nc *CacheManager) Service() types.ServiceCache {
	return nc.caches[types.CacheService].(types.ServiceCache)
}

// Instance 获取Instance缓存信息
func (nc *CacheManager) Instance() types.InstanceCache {
	return nc.caches[types.CacheInstance].(types.InstanceCache)
}

// RoutingConfig 获取路由配置的缓存信息
func (nc *CacheManager) RoutingConfig() types.RoutingConfigCache {
	return nc.caches[types.CacheRoutingConfig].(types.RoutingConfigCache)
}

// CL5 获取l5缓存信息
func (nc *CacheManager) CL5() types.L5Cache {
	return nc.caches[types.CacheCL5].(types.L5Cache)
}

// RateLimit 获取限流规则缓存信息
func (nc *CacheManager) RateLimit() types.RateLimitCache {
	return nc.caches[types.CacheRateLimit].(types.RateLimitCache)
}

// CircuitBreaker 获取熔断规则缓存信息
func (nc *CacheManager) CircuitBreaker() types.CircuitBreakerCache {
	return nc.caches[types.CacheCircuitBreaker].(types.CircuitBreakerCache)
}

// FaultDetector 获取探测规则缓存信息
func (nc *CacheManager) FaultDetector() types.FaultDetectCache {
	return nc.caches[types.CacheFaultDetector].(types.FaultDetectCache)
}

// User Get user information cache information
func (nc *CacheManager) User() types.UserCache {
	return nc.caches[types.CacheUser].(types.UserCache)
}

// AuthStrategy Get authentication cache information
func (nc *CacheManager) AuthStrategy() types.StrategyCache {
	return nc.caches[types.CacheAuthStrategy].(types.StrategyCache)
}

// Namespace Get namespace cache information
func (nc *CacheManager) Namespace() types.NamespaceCache {
	return nc.caches[types.CacheNamespace].(types.NamespaceCache)
}

// Client Get client cache information
func (nc *CacheManager) Client() types.ClientCache {
	return nc.caches[types.CacheClient].(types.ClientCache)
}

// ConfigFile get config file cache information
func (nc *CacheManager) ConfigFile() types.ConfigFileCache {
	return nc.caches[types.CacheConfigFile].(types.ConfigFileCache)
}

// ConfigGroup get config group cache information
func (nc *CacheManager) ConfigGroup() types.ConfigGroupCache {
	return nc.caches[types.CacheConfigGroup].(types.ConfigGroupCache)
}

// GetCacher get types.Cache impl
func (nc *CacheManager) GetCacher(cacheIndex types.CacheIndex) types.Cache {
	return nc.caches[cacheIndex]
}

func (nc *CacheManager) RegisterCacher(cacheType types.CacheIndex, item types.Cache) {
	nc.caches[cacheType] = item
}

// GetStore get store
func (nc *CacheManager) GetStore() store.Store {
	return nc.storage
}

// RegisterCache 注册缓存资源
func RegisterCache(name string, index types.CacheIndex) {
	if _, exist := cacheSet[name]; exist {
		log.Warnf("existed cache resource: name = %s", name)
	}

	cacheSet[name] = int(index)
}<|MERGE_RESOLUTION|>--- conflicted
+++ resolved
@@ -45,18 +45,10 @@
 // Initialize 缓存对象初始化
 func (nc *CacheManager) Initialize() error {
 	if config.DiffTime != 0 {
-<<<<<<< HEAD
-		if config.DiffTime < 0 {
-			types.DefaultTimeDiff = config.DiffTime
-		} else {
-			types.DefaultTimeDiff = -config.DiffTime // 转成负数
-		}
-=======
-		types.DefaultTimeDiff = -1 * (config.DiffTime.Abs())
+		types.DefaultTimeDiff = -config.DiffTime.Abs()
 	}
 	if types.DefaultTimeDiff > 0 {
 		return fmt.Errorf("cache diff time to pull store must negative number: %+v", types.DefaultTimeDiff)
->>>>>>> cb73dabf
 	}
 
 	for _, obj := range nc.caches {

/**
 * Tencent is pleased to support the open source community by making Polaris available.
 *
 * Copyright (C) 2019 THL A29 Limited, a Tencent company. All rights reserved.
 *
 * Licensed under the BSD 3-Clause License (the "License");
 * you may not use this file except in compliance with the License.
 * You may obtain a copy of the License at
 *
 * https://opensource.org/licenses/BSD-3-Clause
 *
 * Unless required by applicable law or agreed to in writing, software distributed
 * under the License is distributed on an "AS IS" BASIS, WITHOUT WARRANTIES OR
 * CONDITIONS OF ANY KIND, either express or implied. See the License for the
 * specific language governing permissions and limitations under the License.
 */

package boltdb

import (
	"errors"
	"time"

	"github.com/boltdb/bolt"
	api "github.com/polarismesh/polaris-server/common/api/v1"
	"github.com/polarismesh/polaris-server/common/model"
	"github.com/polarismesh/polaris-server/common/utils"
	"github.com/polarismesh/polaris-server/store"
)

const (
	storeName = "boltdbStore"
)

type boltStore struct {
	*namespaceStore
	*businessStore
	*serviceStore
	*instanceStore
	*l5Store
	*routingStore
	*rateLimitStore
	*platformStore
	*circuitBreakerStore
	*toolStore
	*userStore
	*groupStore
	*strategyStore

	//配置中心stores
	*configFileGroupStore
	*configFileStore
	*configFileReleaseStore
	*configFileReleaseHistoryStore
	*configFileTagStore

	handler BoltHandler
	start   bool
}

// Name store name
func (m *boltStore) Name() string {
	return storeName
}

// Initialize init store
func (m *boltStore) Initialize(c *store.Config) error {
	if m.start {
		return errors.New("store has been Initialize")
	}
	boltConfig := &BoltConfig{}
	boltConfig.Parse(c.Option)
	handler, err := NewBoltHandler(boltConfig)
	if err != nil {
		return err
	}
	m.handler = handler
	if err = m.newStore(); err != nil {
		_ = handler.Close()
		return err
	}
	if err = m.initNamingStoreData(); err != nil {
		_ = handler.Close()
		return err
	}
	m.start = true
	return nil
}

const (
	namespacePolaris = "Polaris"
	ownerToInit      = "polaris"
)

var (
	namespacesToInit = []string{"default", namespacePolaris}
<<<<<<< HEAD
	servicesToInit   = map[string]string{"polaris.checker": "fbca9bfa04ae4ead86e1ecf5811e32a9", "polaris.monitor": "bbfdda174ea64e11ac862adf14593c03"}

	adminUser = &model.User{
		ID:          "65e4789a6d5b49669adf1e9e8387549c",
		Name:        "polarisadmin",
		Password:    "$2a$10$5XMjs.oqo4PnpbTGy9dQqewL4eb4yoA7b/6ZKL33IPhFyIxzj4lRy",
		Owner:       "",
		Source:      "Polaris",
		Mobile:      "",
		Email:       "",
		Type:        0,
		Token:       "nu/0WRA4EqSR1FagrjRj0fZwPXuGlMpX+zCuWu4uMqy8xr1vRjisSbA25aAC3mtU8MeeRsKhQiDAynUR09I=",
		TokenEnable: true,
		Valid:       true,
		Comment:     "default polaris admin account",
		CreateTime:  time.Now(),
		ModifyTime:  time.Now(),
	}

	adminDefaultStrategy = &model.StrategyDetail{
		ID:      "fbca9bfa04ae4ead86e1ecf5811e32a9",
		Name:    "(用户) PolarisAdmin的默认策略",
		Action:  "READ_WRITE",
		Comment: "default admin",
		Principals: []model.Principal{
			{
				StrategyID:    "fbca9bfa04ae4ead86e1ecf5811e32a9",
				PrincipalID:   "65e4789a6d5b49669adf1e9e8387549c",
				PrincipalRole: model.PrincipalUser,
			},
		},
		Default: true,
		Owner:   "65e4789a6d5b49669adf1e9e8387549c",
		Resources: []model.StrategyResource{
			{
				StrategyID: "fbca9bfa04ae4ead86e1ecf5811e32a9",
				ResType:    int32(api.ResourceType_Namespaces),
				ResID:      "*",
			},
			{
				StrategyID: "fbca9bfa04ae4ead86e1ecf5811e32a9",
				ResType:    int32(api.ResourceType_Services),
				ResID:      "*",
			},
			{
				StrategyID: "fbca9bfa04ae4ead86e1ecf5811e32a9",
				ResType:    int32(api.ResourceType_ConfigGroups),
				ResID:      "*",
			},
		},
		Valid:      true,
		Revision:   "fbca9bfa04ae4ead86e1ecf5811e32a9",
		CreateTime: time.Now(),
		ModifyTime: time.Now(),
	}
=======
	servicesToInit   = map[string]string{"polaris.checker": "fbca9bfa04ae4ead86e1ecf5811e32a9", "polaris.monitor": "bbfdda174ea64e11ac862adf14593c03", "polaris.config": "e6542db1a2cc846c1866010b40b7f51f"}
>>>>>>> 860ca873
)

func (m *boltStore) initNamingStoreData() error {
	for _, namespace := range namespacesToInit {
		curTime := time.Now()
		err := m.AddNamespace(&model.Namespace{
			Name:       namespace,
			Token:      utils.NewUUID(),
			Owner:      ownerToInit,
			Valid:      true,
			CreateTime: curTime,
			ModifyTime: curTime,
		})
		if err != nil {
			return err
		}
	}
	for svc, id := range servicesToInit {
		curTime := time.Now()
		err := m.AddService(&model.Service{
			ID:         id,
			Name:       svc,
			Namespace:  namespacePolaris,
			Token:      utils.NewUUID(),
			Owner:      ownerToInit,
			Revision:   utils.NewUUID(),
			Valid:      true,
			CreateTime: curTime,
			ModifyTime: curTime,
		})
		if err != nil {
			return err
		}
	}
	return nil
}

func (m *boltStore) initAuthStoreData() error {
	if err := m.handler.Execute(true, func(tx *bolt.Tx) error {
		// 添加管理主体信息
		if err := m.addUserMain(tx, adminUser); err != nil {
			return err
		}

		// 添加管理员的默认鉴权策略信息
		return m.addStrategy(tx, adminDefaultStrategy)
	}); err != nil {
		return err
	}
	return nil
}

func (m *boltStore) newStore() error {
	m.l5Store = &l5Store{handler: m.handler}
	if err := m.l5Store.InitL5Data(); err != nil {
		return err
	}

	m.namespaceStore = &namespaceStore{handler: m.handler}
	if err := m.namespaceStore.InitData(); err != nil {
		return err
	}
	m.businessStore = &businessStore{handler: m.handler}

	m.serviceStore = &serviceStore{handler: m.handler}

	m.instanceStore = &instanceStore{handler: m.handler}

	m.routingStore = &routingStore{handler: m.handler}

	m.rateLimitStore = &rateLimitStore{handler: m.handler}

	m.circuitBreakerStore = &circuitBreakerStore{handler: m.handler}

	m.platformStore = &platformStore{handler: m.handler}

	m.userStore = &userStore{handler: m.handler}

	m.strategyStore = &strategyStore{handler: m.handler}

	m.groupStore = &groupStore{handler: m.handler}

	return nil
}

// Destroy destroy store
func (m *boltStore) Destroy() error {
	if m.handler != nil {
		return m.handler.Close()
	}
	return nil
}

//CreateTransaction create store transaction
func (m *boltStore) CreateTransaction() (store.Transaction, error) {
	return &transaction{handler: m.handler}, nil
}

func (m *boltStore) StartTx() (store.Tx, error) {
	return m.handler.StartTx()
}

func init() {
	s := &boltStore{}
	_ = store.RegisterStore(s)
}<|MERGE_RESOLUTION|>--- conflicted
+++ resolved
@@ -94,8 +94,11 @@
 
 var (
 	namespacesToInit = []string{"default", namespacePolaris}
-<<<<<<< HEAD
-	servicesToInit   = map[string]string{"polaris.checker": "fbca9bfa04ae4ead86e1ecf5811e32a9", "polaris.monitor": "bbfdda174ea64e11ac862adf14593c03"}
+	servicesToInit   = map[string]string{
+		"polaris.checker": "fbca9bfa04ae4ead86e1ecf5811e32a9",
+		"polaris.monitor": "bbfdda174ea64e11ac862adf14593c03",
+		"polaris.config":  "e6542db1a2cc846c1866010b40b7f51f",
+	}
 
 	adminUser = &model.User{
 		ID:          "65e4789a6d5b49669adf1e9e8387549c",
@@ -150,9 +153,6 @@
 		CreateTime: time.Now(),
 		ModifyTime: time.Now(),
 	}
-=======
-	servicesToInit   = map[string]string{"polaris.checker": "fbca9bfa04ae4ead86e1ecf5811e32a9", "polaris.monitor": "bbfdda174ea64e11ac862adf14593c03", "polaris.config": "e6542db1a2cc846c1866010b40b7f51f"}
->>>>>>> 860ca873
 )
 
 func (m *boltStore) initNamingStoreData() error {

--- conflicted
+++ resolved
@@ -41,7 +41,7 @@
 	UpdateValue(typ string, key string, properties map[string]interface{}) error
 
 	// UpdateValues update properties of data object
-	UpdateValues(typ string, key []string, properties map[string]interface{}) error
+	UpdateValues(typ string, key []string, properties []map[string]interface{}) error
 
 	// LoadValues load data objects by unique keys, return value is 'key->object' map
 	LoadValues(typ string, keys []string, typObject interface{}) (map[string]interface{}, error)
@@ -461,14 +461,27 @@
 
 // UpdateValue update properties of data object
 func (b *boltHandler) UpdateValue(typ string, key string, properties map[string]interface{}) error {
-	return b.UpdateValues(typ, []string{key}, properties)
+	return b.UpdateValues(typ, []string{key}, []map[string]interface{}{properties})
 }
 
 // UpdateValues update properties of data object
-func (b *boltHandler) UpdateValues(typ string, keys []string, properties map[string]interface{}) error {
+func (b *boltHandler) UpdateValues(typ string, keys []string, propertiesList []map[string]interface{}) error {
+
+	if len(keys) != len(propertiesList) {
+		return errors.New("len(keys) != len(propertiesList)")
+	}
+
 	return b.db.Update(func(tx *bolt.Tx) error {
-<<<<<<< HEAD
-		return updateValue(tx, typ, key, properties)
+		cnt := len(keys)
+		for i := 0; i < cnt; i++ {
+			key := keys[i]
+			properties := propertiesList[i]
+			if err := updateValue(tx, typ, key, properties); err != nil {
+				return err
+			}
+		}
+
+		return nil
 	})
 }
 
@@ -507,68 +520,16 @@
 				//protobuf类型
 				var msgBuf []byte
 				msgBuf, err = encodeMessageBuffer(propValue.(proto.Message))
-=======
-		var err error
-		typeBucket := tx.Bucket([]byte(typ))
-		if nil == typeBucket {
-			return nil
-		}
-
-		for _, key := range keys {
-			bucket := typeBucket.Bucket([]byte(key))
-			if nil == bucket {
-				continue
-			}
-			if len(properties) == 0 {
-				continue
-			}
-			for propKey, propValue := range properties {
-				bucketKey := toBucketField(propKey)
-				propType := reflect.TypeOf(propValue)
-				kind := propType.Kind()
-				switch kind {
-				case reflect.String:
-					err = bucket.Put([]byte(bucketKey), encodeStringBuffer(propValue.(string)))
-				case reflect.Bool:
-					err = bucket.Put([]byte(bucketKey), encodeBoolBuffer(propValue.(bool)))
-				case reflect.Int, reflect.Int8, reflect.Int16, reflect.Int32, reflect.Int64:
-					err = bucket.Put([]byte(bucketKey),
-						encodeIntBuffer(convertInt64Value(propValue, kind), numberKindToType[kind]))
-				case reflect.Uint, reflect.Uint8, reflect.Uint16, reflect.Uint32, reflect.Uint64:
-					err = bucket.Put([]byte(bucketKey),
-						encodeUintBuffer(convertUint64Value(propValue, kind), numberKindToType[kind]))
-				case reflect.Map:
-					err = encodeRawMap(bucket, bucketKey, propValue.(map[string]string))
-				case reflect.Ptr:
-					if propType.Implements(messageType) {
-						//protobuf类型
-						var msgBuf []byte
-						msgBuf, err = encodeMessageBuffer(propValue.(proto.Message))
-						if nil != err {
-							return err
-						}
-						err = bucket.Put([]byte(bucketKey), msgBuf)
-					}
-				case reflect.Struct:
-					if propType.AssignableTo(timeType) {
-						//时间类型
-						err = bucket.Put([]byte(bucketKey), encodeTimeBuffer(propValue.(time.Time)))
-					}
-				}
->>>>>>> 18717dfd
 				if nil != err {
 					return err
 				}
 				err = bucket.Put([]byte(bucketKey), msgBuf)
 			}
-<<<<<<< HEAD
 		case reflect.Struct:
 			if propType.AssignableTo(timeType) {
 				//时间类型
 				err = bucket.Put([]byte(bucketKey), encodeTimeBuffer(propValue.(time.Time)))
 			}
-=======
->>>>>>> 18717dfd
 		}
 		if nil != err {
 			return err

# Tencent is pleased to support the open source community by making Polaris available.
#
# Copyright (C) 2019 THL A29 Limited, a Tencent company. All rights reserved.
#
# Licensed under the BSD 3-Clause License (the "License");
# you may not use this file except in compliance with the License.
# You may obtain a copy of the License at
#
# https://opensource.org/licenses/BSD-3-Clause
#
# Unless required by applicable law or agreed to in writing, software distributed
# under the License is distributed on an "AS IS" BASIS, WITHOUT WARRANTIES OR
# CONDITIONS OF ANY KIND, either express or implied. See the License for the
# specific language governing permissions and limitations under the License.

# server Start guidance configuration
bootstrap:
  # Global log
  logger:
    # Log scope name
    # Configuration center related logs
    config:
      # Log file location
      rotateOutputPath: log/runtime/polaris-config.log
      # Special records of error log files at ERROR level
      errorRotateOutputPath: log/runtime/polaris-config-error.log
      # The maximum size of a single log file, 100 default, the unit is MB
      rotationMaxSize: 100
      # How many log files are saved, default 30
      rotationMaxBackups: 30
      # The maximum preservation days of a single log file, default 7
      rotationMaxAge: 7
      # Log output level，debug/info/warn/error
      outputLevel: info
      # Open the log file compression
      compress: true
      # onlyContent just print log content, not print log timestamp
      # onlyContent: false
    # Resource Auth, User Management Log
    auth:
      rotateOutputPath: log/runtime/polaris-auth.log
      errorRotateOutputPath: log/runtime/polaris-auth-error.log
      rotationMaxSize: 100
      rotationMaxBackups: 30
      rotationMaxAge: 7
      outputLevel: info
      compress: true
    # Storage layer log
    store:
      rotateOutputPath: log/runtime/polaris-store.log
      errorRotateOutputPath: log/runtime/polaris-store-error.log
      rotationMaxSize: 100
      rotationMaxBackups: 30
      rotationMaxAge: 7
      outputLevel: info
      compress: true
    # Server cache log log
    cache:
      rotateOutputPath: log/runtime/polaris-cache.log
      errorRotateOutputPath: log/runtime/polaris-cache-error.log
      rotationMaxSize: 100
      rotationMaxBackups: 30
      rotationMaxAge: 7
      outputLevel: info
      compress: true
    # Service discovery and governance rules related logs
    naming:
      rotateOutputPath: log/runtime/polaris-naming.log
      errorRotateOutputPath: log/runtime/polaris-naming-error.log
      rotationMaxSize: 100
      rotationMaxBackups: 30
      rotationMaxAge: 7
      outputLevel: info
      compress: true
    # Service discovery institutional health check log
    healthcheck:
      rotateOutputPath: log/runtime/polaris-healthcheck.log
      errorRotateOutputPath: log/runtime/polaris-healthcheck-error.log
      rotationMaxSize: 100
      rotationMaxBackups: 30
      rotationMaxAge: 7
      outputLevel: info
      compress: true
    # XDS protocol layer plug -in log
    xdsv3:
      rotateOutputPath: log/runtime/polaris-xdsv3.log
      errorRotateOutputPath: log/runtime/polaris-xdsv3-error.log
      rotationMaxSize: 100
      rotationMaxBackups: 30
      rotationMaxAge: 7
      outputLevel: info
      compress: true
    # Eureka protocol layer plug -in log
    eureka:
      rotateOutputPath: log/runtime/polaris-eureka.log
      errorRotateOutputPath: log/runtime/polaris-eureka-error.log
      rotationMaxSize: 100
      rotationMaxBackups: 30
      rotationMaxAge: 7
      outputLevel: info
      compress: true
    # APISERVER common log, record inbound request and outbound response 
    apiserver:
      rotateOutputPath: log/runtime/polaris-apiserver.log
      errorRotateOutputPath: log/runtime/polaris-apiserver-error.log
      rotationMaxSize: 100
      rotationMaxBackups: 30
      rotationMaxAge: 7
      outputLevel: info
      compress: true
    default:
      rotateOutputPath: log/runtime/polaris-default.log
      errorRotateOutputPath: log/runtime/polaris-default-error.log
      rotationMaxSize: 100
      rotationMaxBackups: 30
      rotationMaxAge: 7
      outputLevel: info
      compress: true
    # server plugin logs
    token-bucket:
      rotateOutputPath: log/runtime/polaris-ratelimit.log
      errorRotateOutputPath: log/runtime/polaris-ratelimit-error.log
      rotationMaxSize: 100
      rotationMaxBackups: 30
      rotationMaxAge: 7
      outputLevel: info
      compress: true
    discoverLocal:
      rotateOutputPath: log/statis/polaris-discoverstat.log
      errorRotateOutputPath: log/statis/polaris-discoverstat-error.log
      rotationMaxSize: 100
      rotationMaxBackups: 30
      rotationMaxAge: 7
      outputLevel: info
      compress: true
    local:
      rotateOutputPath: log/statis/polaris-statis.log
      errorRotateOutputPath: log/statis/polaris-statis-error.log
      rotationMaxSize: 100
      rotationMaxBackups: 30
      rotationMaxAge: 7
      outputLevel: info
      compress: true
    HistoryLogger:
      rotateOutputPath: log/operation/polaris-history.log
      errorRotateOutputPath: log/operation/polaris-history-error.log
      rotationMaxSize: 100
      rotationMaxBackups: 10
      rotationMaxAge: 7
      rotationMaxDurationForHour: 24
      outputLevel: info
      onlyContent: true
    discoverEventLocal:
      rotateOutputPath: log/event/polaris-discoverevent.log
      errorRotateOutputPath: log/event/polaris-discoverevent-error.log
      rotationMaxSize: 100
      rotationMaxBackups: 30
      rotationMaxAge: 7
      outputLevel: info
      onlyContent: true
    cmdb:
      rotateOutputPath: log/runtime/polaris-cmdb.log
      errorRotateOutputPath: log/runtime/polaris-cmdb-error.log
      rotationMaxSize: 100
      rotationMaxBackups: 30
      rotationMaxAge: 7
      outputLevel: info
      compress: true
    nacos-apiserver:
      rotateOutputPath: log/runtime/nacos-apiserver.log
      errorRotateOutputPath: log/runtime/nacos-apiserver-error.log
      rotationMaxSize: 100
      rotationMaxBackups: 30
      rotationMaxAge: 7
      outputLevel: info
      compress: true
  # Start the server in order
  startInOrder:
    # Start the Polaris-Server in order, mainly to avoid data synchronization logic when the server starts the DB to pull the DB out of high load
    open: true
    # The name of the start lock
    key: sz
  # Register as Arctic Star Service
  polaris_service:
    ## level: self_address > network_inter > probe_address
    ## Obtain the IP of the VM or POD where Polaris is located by making a TCP connection with the probe_adreess address
    probe_address: ##DB_ADDR##
    ## Set the name of the gateway to get your own IP
    # network_inter: eth0
    ## Show the setting node itself IP information
    # self_address: 127.0.0.1
    # disable_heartbeat disable polaris_server node run heartbeat action to keep lease polaris_service
    # disable_heartbeat: true
    # Whether to open the server to register
    enable_register: true
    # Registered North Star Server Examples isolation status
    isolated: false
    # Service information that needs to be registered
    services:
        # service name
      - name: polaris.checker
        # Set the port protocol information that requires registration
        protocols:
          - service-grpc
# apiserver Configuration
apiservers:
    # apiserver plugin name
  - name: service-eureka
    # apiserver additional configuration
    option:
      # tcp server listen ip
      listenIP: "0.0.0.0"
      # tcp server listen port
      listenPort: 8761
      # set the polaris namingspace of the EUREKA service default
      namespace: default
      # pull data from the cache of the polaris, refresh the data cache in the Eureka protocol
      refreshInterval: 10
      # eureka incremental instance changes time cache expiration cycle
      deltaExpireInterval: 60
      # unhealthy instance expiration cycle
      unhealthyExpireInterval: 180
      # whether to enable an instance ID of polaris to generate logic
      generateUniqueInstId: false
      # TCP connection number limit
      connLimit:
        # Whether to turn on the TCP connection limit function, default FALSE
        openConnLimit: false
        # The number of connections with the most IP
        maxConnPerHost: 1024
        # Current Listener's maximum number of connections
        maxConnLimit: 10240
        # Whitening list ip list, English comma separation
        whiteList: 127.0.0.1
        # Cleaning the cycle of link behavior
        purgeCounterInterval: 10s
        # How long does the unpretentious link clean up
        purgeCounterExpired: 5s
  - name: api-http
    option:
      listenIP: "0.0.0.0"
      listenPort: 8090
      # debug pprof switch
      enablePprof: true
      # swagger docs switch
      enableSwagger: true
      connLimit:
        openConnLimit: false
        maxConnPerHost: 128
        maxConnLimit: 5120
        whiteList: 127.0.0.1
        purgeCounterInterval: 10s
        purgeCounterExpired: 5s
      # Referenced from: [Pull Requests 387], in order to improve the processing of service discovery QPS when using api-http server
      enableCacheProto: false
      # Cache default size
      sizeCacheProto: 128
    # Set the type of open API interface
    api:
      # admin OpenAPI interface
      admin:
        enable: true
      # Console OpenAPI interface
      console:
        enable: true
        # OpenAPI group that needs to be exposed
        include: [default, service, config]
      # client OpenAPI interface
      client:
        enable: true
        include: [discover, register, healthcheck, config]
    # Polaris is a client protocol layer based on the gRPC protocol, which is used for registration discovery and service governance rule delivery
  - name: service-grpc
    option:
      listenIP: "0.0.0.0"
      listenPort: 8091
      connLimit:
        openConnLimit: false
        maxConnPerHost: 128
        maxConnLimit: 5120
      # Open the protobuf parsing cache, cache the protobuf serialization results of the same content, and improve the processing of service discovery QPS
      enableCacheProto: true
      # Cache default size
      sizeCacheProto: 128
      # tls setting
      tls:
        # set cert file path
        certFile: ""
        # set key file path
        keyFile: ""
        # set trusted ca file path
        trustedCAFile: ""
    api:
      client:
        enable: true
        include: [discover, register, healthcheck]
  - name: config-grpc
    option:
      listenIP: "0.0.0.0"
      listenPort: 8093
      connLimit:
        openConnLimit: false
        maxConnPerHost: 128
        maxConnLimit: 5120
    api:
      client:
        enable: true
  - name: xds-v3
    option:
      listenIP: "0.0.0.0"
      listenPort: 15010
      connLimit:
        openConnLimit: false
        maxConnPerHost: 128
        maxConnLimit: 10240
  - name: service-nacos
    option:
      listenIP: "0.0.0.0"
      listenPort: 8848
      # 设置 nacos 默认命名空间对应 Polaris 命名空间信息
      defaultNamespace: default
      connLimit:
        openConnLimit: false
        maxConnPerHost: 128
        maxConnLimit: 10240
  # - name: service-l5
  #   option:
  #     listenIP: 0.0.0.0
  #     listenPort: 7779
  #     clusterName: cl5.discover
# Core logic configuration
auth:
  # auth's option has migrated to auth.user and auth.strategy
  # it's still available when filling auth.option, but you will receive warning log that auth.option has deprecated.
  user:
    name: defaultUser
    option:
      # Token encrypted SALT, you need to rely on this SALT to decrypt the information of the Token when analyzing the Token
      # The length of SALT needs to satisfy the following one：len(salt) in [16, 24, 32]
      salt: polarismesh@2021
  strategy:
    name: defaultStrategy
    option:
      # Console auth switch, default true
      consoleOpen: true
      # Console Strict Model, default true
      consoleStrict: true
      # Customer auth switch, default false
      clientOpen: false
      # Customer Strict Model, default close
      clientStrict: false
namespace:
  # Whether to allow automatic creation of naming space
  autoCreate: true
naming:
  # Batch controller
  batch:
    register:
      open: true
      # Task queue cache
      queueSize: 10240
      # The maximum waiting time for the number of mission is not full, and the time is directly forced to launch the BATCH operation
      waitTime: 32ms
      # Number of BATCH
      maxBatchCount: 128
      # Number of workers in the batch task
      concurrency: 128
      # Whether to turn on the discarding expiration task is only used for the batch controller of the register type
      dropExpireTask: true
      # The maximum validity period of the task is that the task is not executed when the validity period exceeds the validity period.
      taskLife: 30s
    deregister:
      open: true
      queueSize: 10240
      waitTime: 32ms
      maxBatchCount: 128
      concurrency: 128
  # Whether to allow automatic creation of service
  autoCreate: true
# Configuration of health check
healthcheck:
  # Whether to open the health check function module
  open: true
  # The service of the instance of the health inspection task
  service: polaris.checker
  # Time wheel parameters
  slotNum: 30
  # It is used to adjust the next execution time of instance health check tasks in the time wheel, limit the minimum inspection cycle
  minCheckInterval: 1s
  # It is used to adjust the next execution time of instance health inspection tasks in the time wheel, limit the maximum inspection cycle
  maxCheckInterval: 30s
  # Used to adjust the next execution time of SDK reporting instance health checking tasks in the time wheel
  clientReportInterval: 120s
  batch:
    heartbeat:
      open: true
      queueSize: 10240
      waitTime: 32ms
      maxBatchCount: 32
      concurrency: 64
  # Health check plugin list, currently supports heartBeatMemory/heartBeatredis/heartBeatLeader. 
  # since the three belong to the same type of health check plugin, only one can be enabled to use one
  checkers:
    - name: heartbeatMemory
    # - name: heartbeatLeader  # Heartbeat examination plugin based on the Leader-Follower mechanism
    #   option:
    #     # Heartbeat Record MAP number of shards
    #     soltNum: 128
    #     # The number of GRPC connections used to process heartbeat forward request processing between leader and follower, default value is runtime.GOMAXPROCS(0)
    #     streamNum: 128
    #     batch:
    #       # Heartbeat forwarding processing task cache queue
    #       queueSize: 16384
    #       # The maximum waiting time for task batch
    #       waitTime: 32ms
    #       # The maximum number of heartbeat forwarding tasks of single -batch tasks
    #       maxBatchCount: 64 
    #       # Number of workers
    #       concurrency: 512  
# Configuration center module start configuration
config:
  # Whether to start the configuration module
  open: true
  # Maximum number of number of file characters
  contentMaxLength: 20000
# Cache configuration

cache:
<<<<<<< HEAD
  open: true
  resources:
    - name: service # Load service data
      option:
        disableBusiness: false # Do not load business services
        needMeta: true # Load service metadata
    - name: instance # Load instance data
      option:
        disableBusiness: false # Do not load business service examples
        needMeta: true # Load instance metadata
    - name: routingConfig # Load route data
    - name: rateLimitConfig # Load current limit data
    - name: circuitBreakerConfig # Load the fuse data
    - name: users # Load user and user group data
    - name: strategyRule # Loading the rules of appraisal
    - name: namespace # Load the naming space data
    - name: client # Load Client-SDK instance data
    - name: configFile
    - name: configGroup
    - name: faultDetectRule
    - name: serviceContract
    - name: gray
#    - name: l5 # Load L5 data
=======
  # 缓存增量同步数据时，相较于当前时刻需要往回倒退多少秒, 即在 T 时刻的增量同步，实际增量数据时间范围为 [T - abs(DiffTime), ∞)
  diffTime: 5s
>>>>>>> 3df1d288
# Maintain configuration
maintain:
  jobs:
    # Clean up long term unhealthy instance
    - name: DeleteUnHealthyInstance
      enable: false
      option:
        # Valid time units are "ns", "us" (or "µs"), "ms", "s", "m", "h".
        instanceDeleteTimeout: 60m
    # Delete auto-created service without an instance
    - name: DeleteEmptyAutoCreatedService
      enable: false
      option:
        # Valid time units are "ns", "us" (or "µs"), "ms", "s", "m", "h".
        serviceDeleteTimeout: 30m
    # Clean soft deleted instances
    - name: CleanDeletedInstances
      enable: true
      option:
        # Valid time units are "ns", "us" (or "µs"), "ms", "s", "m", "h".
        # instanceCleanTimeout: 10m
    # Clean soft deleted clients
    - name: CleanDeletedClients
      enable: true
      option:
        # Valid time units are "ns", "us" (or "µs"), "ms", "s", "m", "h".
        # clientCleanTimeout: 10m
# Storage configuration
store:
  # Standalone file storage plugin
  name: boltdbStore
  option:
    path: ./polaris.bolt
  ## Database storage plugin
  # name: defaultStore
  # option:
  #   master:
  #     dbType: mysql
  #     dbName: polaris_server
  #     dbUser: ##DB_USER##
  #     dbPwd: ##DB_PWD##
  #     dbAddr: ##DB_ADDR##
  #     maxOpenConns: 300
  #     maxIdleConns: 50
  #     connMaxLifetime: 300 # Unit second
  #     txIsolationLevel: 2 #LevelReadCommitted
# polaris-server plugin settings
plugin:
  crypto:
    entries:
      - name: AES
  # whitelist:
  #   name: whitelist
  #   option:
  #     ip: [127.0.0.1]
  cmdb:
    name: memory
    option:
      url: ""
      interval: 60s
  history:
    entries:
      - name: HistoryLogger
  discoverEvent:
    entries:
      - name: discoverEventLocal
  discoverStatis:
    name: discoverLocal
    option:
      # Statistical interval, the unit is second
      interval: 60
  statis:
    entries:
      - name: local
        option:
          interval: 60
      - name: prometheus
  ratelimit:
    name: token-bucket
    option:
      # Whether to use remote configuration
      remote-conf: false
      # IP -level current, global
      ip-limit:
        # Whether the system opens IP -level current limit
        open: false 
        global:
          open: false
          # Maximum peak
          bucket: 300
          # The average number of requests per second of IP
          rate: 200
        # Number of IP of the maximum cache
        resource-cache-amount: 1024 
        white-list: [127.0.0.1]
      instance-limit:
        open: false
        global:
          bucket: 200
          rate: 100
        resource-cache-amount: 1024
      # Interface-level ratelimit limit
      api-limit:
        # Whether to turn on the interface restriction and global switch, only for TRUE can it represent the flow restriction on the system.By default
        open: false
        rules:
          - name: store-read
            limit:
              # The global configuration of the interface, if in the API sub -item, is not configured, the interface will be limited according to Global
              open: false
              # The maximum value of token barrels
              bucket: 2000
              # The number of token generated per second
              rate: 1000
          - name: store-write
            limit:
              open: false
              bucket: 1000
              rate: 500
        apis:
          - name: "POST:/v1/naming/services"
            rule: store-write
          - name: "PUT:/v1/naming/services"
            rule: store-write
          - name: "POST:/v1/naming/services/delete"
            rule: store-write
          - name: "GET:/v1/naming/services"
            rule: store-read
          - name: "GET:/v1/naming/services/count"
            rule: store-read
<|MERGE_RESOLUTION|>--- conflicted
+++ resolved
@@ -1,586 +1,560 @@
-# Tencent is pleased to support the open source community by making Polaris available.
-#
-# Copyright (C) 2019 THL A29 Limited, a Tencent company. All rights reserved.
-#
-# Licensed under the BSD 3-Clause License (the "License");
-# you may not use this file except in compliance with the License.
-# You may obtain a copy of the License at
-#
-# https://opensource.org/licenses/BSD-3-Clause
-#
-# Unless required by applicable law or agreed to in writing, software distributed
-# under the License is distributed on an "AS IS" BASIS, WITHOUT WARRANTIES OR
-# CONDITIONS OF ANY KIND, either express or implied. See the License for the
-# specific language governing permissions and limitations under the License.
-
-# server Start guidance configuration
-bootstrap:
-  # Global log
-  logger:
-    # Log scope name
-    # Configuration center related logs
-    config:
-      # Log file location
-      rotateOutputPath: log/runtime/polaris-config.log
-      # Special records of error log files at ERROR level
-      errorRotateOutputPath: log/runtime/polaris-config-error.log
-      # The maximum size of a single log file, 100 default, the unit is MB
-      rotationMaxSize: 100
-      # How many log files are saved, default 30
-      rotationMaxBackups: 30
-      # The maximum preservation days of a single log file, default 7
-      rotationMaxAge: 7
-      # Log output level，debug/info/warn/error
-      outputLevel: info
-      # Open the log file compression
-      compress: true
-      # onlyContent just print log content, not print log timestamp
-      # onlyContent: false
-    # Resource Auth, User Management Log
-    auth:
-      rotateOutputPath: log/runtime/polaris-auth.log
-      errorRotateOutputPath: log/runtime/polaris-auth-error.log
-      rotationMaxSize: 100
-      rotationMaxBackups: 30
-      rotationMaxAge: 7
-      outputLevel: info
-      compress: true
-    # Storage layer log
-    store:
-      rotateOutputPath: log/runtime/polaris-store.log
-      errorRotateOutputPath: log/runtime/polaris-store-error.log
-      rotationMaxSize: 100
-      rotationMaxBackups: 30
-      rotationMaxAge: 7
-      outputLevel: info
-      compress: true
-    # Server cache log log
-    cache:
-      rotateOutputPath: log/runtime/polaris-cache.log
-      errorRotateOutputPath: log/runtime/polaris-cache-error.log
-      rotationMaxSize: 100
-      rotationMaxBackups: 30
-      rotationMaxAge: 7
-      outputLevel: info
-      compress: true
-    # Service discovery and governance rules related logs
-    naming:
-      rotateOutputPath: log/runtime/polaris-naming.log
-      errorRotateOutputPath: log/runtime/polaris-naming-error.log
-      rotationMaxSize: 100
-      rotationMaxBackups: 30
-      rotationMaxAge: 7
-      outputLevel: info
-      compress: true
-    # Service discovery institutional health check log
-    healthcheck:
-      rotateOutputPath: log/runtime/polaris-healthcheck.log
-      errorRotateOutputPath: log/runtime/polaris-healthcheck-error.log
-      rotationMaxSize: 100
-      rotationMaxBackups: 30
-      rotationMaxAge: 7
-      outputLevel: info
-      compress: true
-    # XDS protocol layer plug -in log
-    xdsv3:
-      rotateOutputPath: log/runtime/polaris-xdsv3.log
-      errorRotateOutputPath: log/runtime/polaris-xdsv3-error.log
-      rotationMaxSize: 100
-      rotationMaxBackups: 30
-      rotationMaxAge: 7
-      outputLevel: info
-      compress: true
-    # Eureka protocol layer plug -in log
-    eureka:
-      rotateOutputPath: log/runtime/polaris-eureka.log
-      errorRotateOutputPath: log/runtime/polaris-eureka-error.log
-      rotationMaxSize: 100
-      rotationMaxBackups: 30
-      rotationMaxAge: 7
-      outputLevel: info
-      compress: true
-    # APISERVER common log, record inbound request and outbound response 
-    apiserver:
-      rotateOutputPath: log/runtime/polaris-apiserver.log
-      errorRotateOutputPath: log/runtime/polaris-apiserver-error.log
-      rotationMaxSize: 100
-      rotationMaxBackups: 30
-      rotationMaxAge: 7
-      outputLevel: info
-      compress: true
-    default:
-      rotateOutputPath: log/runtime/polaris-default.log
-      errorRotateOutputPath: log/runtime/polaris-default-error.log
-      rotationMaxSize: 100
-      rotationMaxBackups: 30
-      rotationMaxAge: 7
-      outputLevel: info
-      compress: true
-    # server plugin logs
-    token-bucket:
-      rotateOutputPath: log/runtime/polaris-ratelimit.log
-      errorRotateOutputPath: log/runtime/polaris-ratelimit-error.log
-      rotationMaxSize: 100
-      rotationMaxBackups: 30
-      rotationMaxAge: 7
-      outputLevel: info
-      compress: true
-    discoverLocal:
-      rotateOutputPath: log/statis/polaris-discoverstat.log
-      errorRotateOutputPath: log/statis/polaris-discoverstat-error.log
-      rotationMaxSize: 100
-      rotationMaxBackups: 30
-      rotationMaxAge: 7
-      outputLevel: info
-      compress: true
-    local:
-      rotateOutputPath: log/statis/polaris-statis.log
-      errorRotateOutputPath: log/statis/polaris-statis-error.log
-      rotationMaxSize: 100
-      rotationMaxBackups: 30
-      rotationMaxAge: 7
-      outputLevel: info
-      compress: true
-    HistoryLogger:
-      rotateOutputPath: log/operation/polaris-history.log
-      errorRotateOutputPath: log/operation/polaris-history-error.log
-      rotationMaxSize: 100
-      rotationMaxBackups: 10
-      rotationMaxAge: 7
-      rotationMaxDurationForHour: 24
-      outputLevel: info
-      onlyContent: true
-    discoverEventLocal:
-      rotateOutputPath: log/event/polaris-discoverevent.log
-      errorRotateOutputPath: log/event/polaris-discoverevent-error.log
-      rotationMaxSize: 100
-      rotationMaxBackups: 30
-      rotationMaxAge: 7
-      outputLevel: info
-      onlyContent: true
-    cmdb:
-      rotateOutputPath: log/runtime/polaris-cmdb.log
-      errorRotateOutputPath: log/runtime/polaris-cmdb-error.log
-      rotationMaxSize: 100
-      rotationMaxBackups: 30
-      rotationMaxAge: 7
-      outputLevel: info
-      compress: true
-    nacos-apiserver:
-      rotateOutputPath: log/runtime/nacos-apiserver.log
-      errorRotateOutputPath: log/runtime/nacos-apiserver-error.log
-      rotationMaxSize: 100
-      rotationMaxBackups: 30
-      rotationMaxAge: 7
-      outputLevel: info
-      compress: true
-  # Start the server in order
-  startInOrder:
-    # Start the Polaris-Server in order, mainly to avoid data synchronization logic when the server starts the DB to pull the DB out of high load
-    open: true
-    # The name of the start lock
-    key: sz
-  # Register as Arctic Star Service
-  polaris_service:
-    ## level: self_address > network_inter > probe_address
-    ## Obtain the IP of the VM or POD where Polaris is located by making a TCP connection with the probe_adreess address
-    probe_address: ##DB_ADDR##
-    ## Set the name of the gateway to get your own IP
-    # network_inter: eth0
-    ## Show the setting node itself IP information
-    # self_address: 127.0.0.1
-    # disable_heartbeat disable polaris_server node run heartbeat action to keep lease polaris_service
-    # disable_heartbeat: true
-    # Whether to open the server to register
-    enable_register: true
-    # Registered North Star Server Examples isolation status
-    isolated: false
-    # Service information that needs to be registered
-    services:
-        # service name
-      - name: polaris.checker
-        # Set the port protocol information that requires registration
-        protocols:
-          - service-grpc
-# apiserver Configuration
-apiservers:
-    # apiserver plugin name
-  - name: service-eureka
-    # apiserver additional configuration
-    option:
-      # tcp server listen ip
-      listenIP: "0.0.0.0"
-      # tcp server listen port
-      listenPort: 8761
-      # set the polaris namingspace of the EUREKA service default
-      namespace: default
-      # pull data from the cache of the polaris, refresh the data cache in the Eureka protocol
-      refreshInterval: 10
-      # eureka incremental instance changes time cache expiration cycle
-      deltaExpireInterval: 60
-      # unhealthy instance expiration cycle
-      unhealthyExpireInterval: 180
-      # whether to enable an instance ID of polaris to generate logic
-      generateUniqueInstId: false
-      # TCP connection number limit
-      connLimit:
-        # Whether to turn on the TCP connection limit function, default FALSE
-        openConnLimit: false
-        # The number of connections with the most IP
-        maxConnPerHost: 1024
-        # Current Listener's maximum number of connections
-        maxConnLimit: 10240
-        # Whitening list ip list, English comma separation
-        whiteList: 127.0.0.1
-        # Cleaning the cycle of link behavior
-        purgeCounterInterval: 10s
-        # How long does the unpretentious link clean up
-        purgeCounterExpired: 5s
-  - name: api-http
-    option:
-      listenIP: "0.0.0.0"
-      listenPort: 8090
-      # debug pprof switch
-      enablePprof: true
-      # swagger docs switch
-      enableSwagger: true
-      connLimit:
-        openConnLimit: false
-        maxConnPerHost: 128
-        maxConnLimit: 5120
-        whiteList: 127.0.0.1
-        purgeCounterInterval: 10s
-        purgeCounterExpired: 5s
-      # Referenced from: [Pull Requests 387], in order to improve the processing of service discovery QPS when using api-http server
-      enableCacheProto: false
-      # Cache default size
-      sizeCacheProto: 128
-    # Set the type of open API interface
-    api:
-      # admin OpenAPI interface
-      admin:
-        enable: true
-      # Console OpenAPI interface
-      console:
-        enable: true
-        # OpenAPI group that needs to be exposed
-        include: [default, service, config]
-      # client OpenAPI interface
-      client:
-        enable: true
-        include: [discover, register, healthcheck, config]
-    # Polaris is a client protocol layer based on the gRPC protocol, which is used for registration discovery and service governance rule delivery
-  - name: service-grpc
-    option:
-      listenIP: "0.0.0.0"
-      listenPort: 8091
-      connLimit:
-        openConnLimit: false
-        maxConnPerHost: 128
-        maxConnLimit: 5120
-      # Open the protobuf parsing cache, cache the protobuf serialization results of the same content, and improve the processing of service discovery QPS
-      enableCacheProto: true
-      # Cache default size
-      sizeCacheProto: 128
-      # tls setting
-      tls:
-        # set cert file path
-        certFile: ""
-        # set key file path
-        keyFile: ""
-        # set trusted ca file path
-        trustedCAFile: ""
-    api:
-      client:
-        enable: true
-        include: [discover, register, healthcheck]
-  - name: config-grpc
-    option:
-      listenIP: "0.0.0.0"
-      listenPort: 8093
-      connLimit:
-        openConnLimit: false
-        maxConnPerHost: 128
-        maxConnLimit: 5120
-    api:
-      client:
-        enable: true
-  - name: xds-v3
-    option:
-      listenIP: "0.0.0.0"
-      listenPort: 15010
-      connLimit:
-        openConnLimit: false
-        maxConnPerHost: 128
-        maxConnLimit: 10240
-  - name: service-nacos
-    option:
-      listenIP: "0.0.0.0"
-      listenPort: 8848
-      # 设置 nacos 默认命名空间对应 Polaris 命名空间信息
-      defaultNamespace: default
-      connLimit:
-        openConnLimit: false
-        maxConnPerHost: 128
-        maxConnLimit: 10240
-  # - name: service-l5
-  #   option:
-  #     listenIP: 0.0.0.0
-  #     listenPort: 7779
-  #     clusterName: cl5.discover
-# Core logic configuration
-auth:
-  # auth's option has migrated to auth.user and auth.strategy
-  # it's still available when filling auth.option, but you will receive warning log that auth.option has deprecated.
-  user:
-    name: defaultUser
-    option:
-      # Token encrypted SALT, you need to rely on this SALT to decrypt the information of the Token when analyzing the Token
-      # The length of SALT needs to satisfy the following one：len(salt) in [16, 24, 32]
-      salt: polarismesh@2021
-  strategy:
-    name: defaultStrategy
-    option:
-      # Console auth switch, default true
-      consoleOpen: true
-      # Console Strict Model, default true
-      consoleStrict: true
-      # Customer auth switch, default false
-      clientOpen: false
-      # Customer Strict Model, default close
-      clientStrict: false
-namespace:
-  # Whether to allow automatic creation of naming space
-  autoCreate: true
-naming:
-  # Batch controller
-  batch:
-    register:
-      open: true
-      # Task queue cache
-      queueSize: 10240
-      # The maximum waiting time for the number of mission is not full, and the time is directly forced to launch the BATCH operation
-      waitTime: 32ms
-      # Number of BATCH
-      maxBatchCount: 128
-      # Number of workers in the batch task
-      concurrency: 128
-      # Whether to turn on the discarding expiration task is only used for the batch controller of the register type
-      dropExpireTask: true
-      # The maximum validity period of the task is that the task is not executed when the validity period exceeds the validity period.
-      taskLife: 30s
-    deregister:
-      open: true
-      queueSize: 10240
-      waitTime: 32ms
-      maxBatchCount: 128
-      concurrency: 128
-  # Whether to allow automatic creation of service
-  autoCreate: true
-# Configuration of health check
-healthcheck:
-  # Whether to open the health check function module
-  open: true
-  # The service of the instance of the health inspection task
-  service: polaris.checker
-  # Time wheel parameters
-  slotNum: 30
-  # It is used to adjust the next execution time of instance health check tasks in the time wheel, limit the minimum inspection cycle
-  minCheckInterval: 1s
-  # It is used to adjust the next execution time of instance health inspection tasks in the time wheel, limit the maximum inspection cycle
-  maxCheckInterval: 30s
-  # Used to adjust the next execution time of SDK reporting instance health checking tasks in the time wheel
-  clientReportInterval: 120s
-  batch:
-    heartbeat:
-      open: true
-      queueSize: 10240
-      waitTime: 32ms
-      maxBatchCount: 32
-      concurrency: 64
-  # Health check plugin list, currently supports heartBeatMemory/heartBeatredis/heartBeatLeader. 
-  # since the three belong to the same type of health check plugin, only one can be enabled to use one
-  checkers:
-    - name: heartbeatMemory
-    # - name: heartbeatLeader  # Heartbeat examination plugin based on the Leader-Follower mechanism
-    #   option:
-    #     # Heartbeat Record MAP number of shards
-    #     soltNum: 128
-    #     # The number of GRPC connections used to process heartbeat forward request processing between leader and follower, default value is runtime.GOMAXPROCS(0)
-    #     streamNum: 128
-    #     batch:
-    #       # Heartbeat forwarding processing task cache queue
-    #       queueSize: 16384
-    #       # The maximum waiting time for task batch
-    #       waitTime: 32ms
-    #       # The maximum number of heartbeat forwarding tasks of single -batch tasks
-    #       maxBatchCount: 64 
-    #       # Number of workers
-    #       concurrency: 512  
-# Configuration center module start configuration
-config:
-  # Whether to start the configuration module
-  open: true
-  # Maximum number of number of file characters
-  contentMaxLength: 20000
-# Cache configuration
-
-cache:
-<<<<<<< HEAD
-  open: true
-  resources:
-    - name: service # Load service data
-      option:
-        disableBusiness: false # Do not load business services
-        needMeta: true # Load service metadata
-    - name: instance # Load instance data
-      option:
-        disableBusiness: false # Do not load business service examples
-        needMeta: true # Load instance metadata
-    - name: routingConfig # Load route data
-    - name: rateLimitConfig # Load current limit data
-    - name: circuitBreakerConfig # Load the fuse data
-    - name: users # Load user and user group data
-    - name: strategyRule # Loading the rules of appraisal
-    - name: namespace # Load the naming space data
-    - name: client # Load Client-SDK instance data
-    - name: configFile
-    - name: configGroup
-    - name: faultDetectRule
-    - name: serviceContract
-    - name: gray
-#    - name: l5 # Load L5 data
-=======
-  # 缓存增量同步数据时，相较于当前时刻需要往回倒退多少秒, 即在 T 时刻的增量同步，实际增量数据时间范围为 [T - abs(DiffTime), ∞)
-  diffTime: 5s
->>>>>>> 3df1d288
-# Maintain configuration
-maintain:
-  jobs:
-    # Clean up long term unhealthy instance
-    - name: DeleteUnHealthyInstance
-      enable: false
-      option:
-        # Valid time units are "ns", "us" (or "µs"), "ms", "s", "m", "h".
-        instanceDeleteTimeout: 60m
-    # Delete auto-created service without an instance
-    - name: DeleteEmptyAutoCreatedService
-      enable: false
-      option:
-        # Valid time units are "ns", "us" (or "µs"), "ms", "s", "m", "h".
-        serviceDeleteTimeout: 30m
-    # Clean soft deleted instances
-    - name: CleanDeletedInstances
-      enable: true
-      option:
-        # Valid time units are "ns", "us" (or "µs"), "ms", "s", "m", "h".
-        # instanceCleanTimeout: 10m
-    # Clean soft deleted clients
-    - name: CleanDeletedClients
-      enable: true
-      option:
-        # Valid time units are "ns", "us" (or "µs"), "ms", "s", "m", "h".
-        # clientCleanTimeout: 10m
-# Storage configuration
-store:
-  # Standalone file storage plugin
-  name: boltdbStore
-  option:
-    path: ./polaris.bolt
-  ## Database storage plugin
-  # name: defaultStore
-  # option:
-  #   master:
-  #     dbType: mysql
-  #     dbName: polaris_server
-  #     dbUser: ##DB_USER##
-  #     dbPwd: ##DB_PWD##
-  #     dbAddr: ##DB_ADDR##
-  #     maxOpenConns: 300
-  #     maxIdleConns: 50
-  #     connMaxLifetime: 300 # Unit second
-  #     txIsolationLevel: 2 #LevelReadCommitted
-# polaris-server plugin settings
-plugin:
-  crypto:
-    entries:
-      - name: AES
-  # whitelist:
-  #   name: whitelist
-  #   option:
-  #     ip: [127.0.0.1]
-  cmdb:
-    name: memory
-    option:
-      url: ""
-      interval: 60s
-  history:
-    entries:
-      - name: HistoryLogger
-  discoverEvent:
-    entries:
-      - name: discoverEventLocal
-  discoverStatis:
-    name: discoverLocal
-    option:
-      # Statistical interval, the unit is second
-      interval: 60
-  statis:
-    entries:
-      - name: local
-        option:
-          interval: 60
-      - name: prometheus
-  ratelimit:
-    name: token-bucket
-    option:
-      # Whether to use remote configuration
-      remote-conf: false
-      # IP -level current, global
-      ip-limit:
-        # Whether the system opens IP -level current limit
-        open: false 
-        global:
-          open: false
-          # Maximum peak
-          bucket: 300
-          # The average number of requests per second of IP
-          rate: 200
-        # Number of IP of the maximum cache
-        resource-cache-amount: 1024 
-        white-list: [127.0.0.1]
-      instance-limit:
-        open: false
-        global:
-          bucket: 200
-          rate: 100
-        resource-cache-amount: 1024
-      # Interface-level ratelimit limit
-      api-limit:
-        # Whether to turn on the interface restriction and global switch, only for TRUE can it represent the flow restriction on the system.By default
-        open: false
-        rules:
-          - name: store-read
-            limit:
-              # The global configuration of the interface, if in the API sub -item, is not configured, the interface will be limited according to Global
-              open: false
-              # The maximum value of token barrels
-              bucket: 2000
-              # The number of token generated per second
-              rate: 1000
-          - name: store-write
-            limit:
-              open: false
-              bucket: 1000
-              rate: 500
-        apis:
-          - name: "POST:/v1/naming/services"
-            rule: store-write
-          - name: "PUT:/v1/naming/services"
-            rule: store-write
-          - name: "POST:/v1/naming/services/delete"
-            rule: store-write
-          - name: "GET:/v1/naming/services"
-            rule: store-read
-          - name: "GET:/v1/naming/services/count"
-            rule: store-read
+# Tencent is pleased to support the open source community by making Polaris available.
+#
+# Copyright (C) 2019 THL A29 Limited, a Tencent company. All rights reserved.
+#
+# Licensed under the BSD 3-Clause License (the "License");
+# you may not use this file except in compliance with the License.
+# You may obtain a copy of the License at
+#
+# https://opensource.org/licenses/BSD-3-Clause
+#
+# Unless required by applicable law or agreed to in writing, software distributed
+# under the License is distributed on an "AS IS" BASIS, WITHOUT WARRANTIES OR
+# CONDITIONS OF ANY KIND, either express or implied. See the License for the
+# specific language governing permissions and limitations under the License.
+
+# server Start guidance configuration
+bootstrap:
+  # Global log
+  logger:
+    # Log scope name
+    # Configuration center related logs
+    config:
+      # Log file location
+      rotateOutputPath: log/runtime/polaris-config.log
+      # Special records of error log files at ERROR level
+      errorRotateOutputPath: log/runtime/polaris-config-error.log
+      # The maximum size of a single log file, 100 default, the unit is MB
+      rotationMaxSize: 100
+      # How many log files are saved, default 30
+      rotationMaxBackups: 30
+      # The maximum preservation days of a single log file, default 7
+      rotationMaxAge: 7
+      # Log output level，debug/info/warn/error
+      outputLevel: info
+      # Open the log file compression
+      compress: true
+      # onlyContent just print log content, not print log timestamp
+      # onlyContent: false
+    # Resource Auth, User Management Log
+    auth:
+      rotateOutputPath: log/runtime/polaris-auth.log
+      errorRotateOutputPath: log/runtime/polaris-auth-error.log
+      rotationMaxSize: 100
+      rotationMaxBackups: 30
+      rotationMaxAge: 7
+      outputLevel: info
+      compress: true
+    # Storage layer log
+    store:
+      rotateOutputPath: log/runtime/polaris-store.log
+      errorRotateOutputPath: log/runtime/polaris-store-error.log
+      rotationMaxSize: 100
+      rotationMaxBackups: 30
+      rotationMaxAge: 7
+      outputLevel: info
+      compress: true
+    # Server cache log log
+    cache:
+      rotateOutputPath: log/runtime/polaris-cache.log
+      errorRotateOutputPath: log/runtime/polaris-cache-error.log
+      rotationMaxSize: 100
+      rotationMaxBackups: 30
+      rotationMaxAge: 7
+      outputLevel: info
+      compress: true
+    # Service discovery and governance rules related logs
+    naming:
+      rotateOutputPath: log/runtime/polaris-naming.log
+      errorRotateOutputPath: log/runtime/polaris-naming-error.log
+      rotationMaxSize: 100
+      rotationMaxBackups: 30
+      rotationMaxAge: 7
+      outputLevel: info
+      compress: true
+    # Service discovery institutional health check log
+    healthcheck:
+      rotateOutputPath: log/runtime/polaris-healthcheck.log
+      errorRotateOutputPath: log/runtime/polaris-healthcheck-error.log
+      rotationMaxSize: 100
+      rotationMaxBackups: 30
+      rotationMaxAge: 7
+      outputLevel: info
+      compress: true
+    # XDS protocol layer plug -in log
+    xdsv3:
+      rotateOutputPath: log/runtime/polaris-xdsv3.log
+      errorRotateOutputPath: log/runtime/polaris-xdsv3-error.log
+      rotationMaxSize: 100
+      rotationMaxBackups: 30
+      rotationMaxAge: 7
+      outputLevel: info
+      compress: true
+    # Eureka protocol layer plug -in log
+    eureka:
+      rotateOutputPath: log/runtime/polaris-eureka.log
+      errorRotateOutputPath: log/runtime/polaris-eureka-error.log
+      rotationMaxSize: 100
+      rotationMaxBackups: 30
+      rotationMaxAge: 7
+      outputLevel: info
+      compress: true
+    # APISERVER common log, record inbound request and outbound response 
+    apiserver:
+      rotateOutputPath: log/runtime/polaris-apiserver.log
+      errorRotateOutputPath: log/runtime/polaris-apiserver-error.log
+      rotationMaxSize: 100
+      rotationMaxBackups: 30
+      rotationMaxAge: 7
+      outputLevel: info
+      compress: true
+    default:
+      rotateOutputPath: log/runtime/polaris-default.log
+      errorRotateOutputPath: log/runtime/polaris-default-error.log
+      rotationMaxSize: 100
+      rotationMaxBackups: 30
+      rotationMaxAge: 7
+      outputLevel: info
+      compress: true
+    # server plugin logs
+    token-bucket:
+      rotateOutputPath: log/runtime/polaris-ratelimit.log
+      errorRotateOutputPath: log/runtime/polaris-ratelimit-error.log
+      rotationMaxSize: 100
+      rotationMaxBackups: 30
+      rotationMaxAge: 7
+      outputLevel: info
+      compress: true
+    discoverLocal:
+      rotateOutputPath: log/statis/polaris-discoverstat.log
+      errorRotateOutputPath: log/statis/polaris-discoverstat-error.log
+      rotationMaxSize: 100
+      rotationMaxBackups: 30
+      rotationMaxAge: 7
+      outputLevel: info
+      compress: true
+    local:
+      rotateOutputPath: log/statis/polaris-statis.log
+      errorRotateOutputPath: log/statis/polaris-statis-error.log
+      rotationMaxSize: 100
+      rotationMaxBackups: 30
+      rotationMaxAge: 7
+      outputLevel: info
+      compress: true
+    HistoryLogger:
+      rotateOutputPath: log/operation/polaris-history.log
+      errorRotateOutputPath: log/operation/polaris-history-error.log
+      rotationMaxSize: 100
+      rotationMaxBackups: 10
+      rotationMaxAge: 7
+      rotationMaxDurationForHour: 24
+      outputLevel: info
+      onlyContent: true
+    discoverEventLocal:
+      rotateOutputPath: log/event/polaris-discoverevent.log
+      errorRotateOutputPath: log/event/polaris-discoverevent-error.log
+      rotationMaxSize: 100
+      rotationMaxBackups: 30
+      rotationMaxAge: 7
+      outputLevel: info
+      onlyContent: true
+    cmdb:
+      rotateOutputPath: log/runtime/polaris-cmdb.log
+      errorRotateOutputPath: log/runtime/polaris-cmdb-error.log
+      rotationMaxSize: 100
+      rotationMaxBackups: 30
+      rotationMaxAge: 7
+      outputLevel: info
+      compress: true
+    nacos-apiserver:
+      rotateOutputPath: log/runtime/nacos-apiserver.log
+      errorRotateOutputPath: log/runtime/nacos-apiserver-error.log
+      rotationMaxSize: 100
+      rotationMaxBackups: 30
+      rotationMaxAge: 7
+      outputLevel: info
+      compress: true
+  # Start the server in order
+  startInOrder:
+    # Start the Polaris-Server in order, mainly to avoid data synchronization logic when the server starts the DB to pull the DB out of high load
+    open: true
+    # The name of the start lock
+    key: sz
+  # Register as Arctic Star Service
+  polaris_service:
+    ## level: self_address > network_inter > probe_address
+    ## Obtain the IP of the VM or POD where Polaris is located by making a TCP connection with the probe_adreess address
+    probe_address: ##DB_ADDR##
+    ## Set the name of the gateway to get your own IP
+    # network_inter: eth0
+    ## Show the setting node itself IP information
+    # self_address: 127.0.0.1
+    # disable_heartbeat disable polaris_server node run heartbeat action to keep lease polaris_service
+    # disable_heartbeat: true
+    # Whether to open the server to register
+    enable_register: true
+    # Registered North Star Server Examples isolation status
+    isolated: false
+    # Service information that needs to be registered
+    services:
+        # service name
+      - name: polaris.checker
+        # Set the port protocol information that requires registration
+        protocols:
+          - service-grpc
+# apiserver Configuration
+apiservers:
+    # apiserver plugin name
+  - name: service-eureka
+    # apiserver additional configuration
+    option:
+      # tcp server listen ip
+      listenIP: "0.0.0.0"
+      # tcp server listen port
+      listenPort: 8761
+      # set the polaris namingspace of the EUREKA service default
+      namespace: default
+      # pull data from the cache of the polaris, refresh the data cache in the Eureka protocol
+      refreshInterval: 10
+      # eureka incremental instance changes time cache expiration cycle
+      deltaExpireInterval: 60
+      # unhealthy instance expiration cycle
+      unhealthyExpireInterval: 180
+      # whether to enable an instance ID of polaris to generate logic
+      generateUniqueInstId: false
+      # TCP connection number limit
+      connLimit:
+        # Whether to turn on the TCP connection limit function, default FALSE
+        openConnLimit: false
+        # The number of connections with the most IP
+        maxConnPerHost: 1024
+        # Current Listener's maximum number of connections
+        maxConnLimit: 10240
+        # Whitening list ip list, English comma separation
+        whiteList: 127.0.0.1
+        # Cleaning the cycle of link behavior
+        purgeCounterInterval: 10s
+        # How long does the unpretentious link clean up
+        purgeCounterExpired: 5s
+  - name: api-http
+    option:
+      listenIP: "0.0.0.0"
+      listenPort: 8090
+      # debug pprof switch
+      enablePprof: true
+      # swagger docs switch
+      enableSwagger: true
+      connLimit:
+        openConnLimit: false
+        maxConnPerHost: 128
+        maxConnLimit: 5120
+        whiteList: 127.0.0.1
+        purgeCounterInterval: 10s
+        purgeCounterExpired: 5s
+      # Referenced from: [Pull Requests 387], in order to improve the processing of service discovery QPS when using api-http server
+      enableCacheProto: false
+      # Cache default size
+      sizeCacheProto: 128
+    # Set the type of open API interface
+    api:
+      # admin OpenAPI interface
+      admin:
+        enable: true
+      # Console OpenAPI interface
+      console:
+        enable: true
+        # OpenAPI group that needs to be exposed
+        include: [default, service, config]
+      # client OpenAPI interface
+      client:
+        enable: true
+        include: [discover, register, healthcheck, config]
+    # Polaris is a client protocol layer based on the gRPC protocol, which is used for registration discovery and service governance rule delivery
+  - name: service-grpc
+    option:
+      listenIP: "0.0.0.0"
+      listenPort: 8091
+      connLimit:
+        openConnLimit: false
+        maxConnPerHost: 128
+        maxConnLimit: 5120
+      # Open the protobuf parsing cache, cache the protobuf serialization results of the same content, and improve the processing of service discovery QPS
+      enableCacheProto: true
+      # Cache default size
+      sizeCacheProto: 128
+      # tls setting
+      tls:
+        # set cert file path
+        certFile: ""
+        # set key file path
+        keyFile: ""
+        # set trusted ca file path
+        trustedCAFile: ""
+    api:
+      client:
+        enable: true
+        include: [discover, register, healthcheck]
+  - name: config-grpc
+    option:
+      listenIP: "0.0.0.0"
+      listenPort: 8093
+      connLimit:
+        openConnLimit: false
+        maxConnPerHost: 128
+        maxConnLimit: 5120
+    api:
+      client:
+        enable: true
+  - name: xds-v3
+    option:
+      listenIP: "0.0.0.0"
+      listenPort: 15010
+      connLimit:
+        openConnLimit: false
+        maxConnPerHost: 128
+        maxConnLimit: 10240
+  - name: service-nacos
+    option:
+      listenIP: "0.0.0.0"
+      listenPort: 8848
+      # 设置 nacos 默认命名空间对应 Polaris 命名空间信息
+      defaultNamespace: default
+      connLimit:
+        openConnLimit: false
+        maxConnPerHost: 128
+        maxConnLimit: 10240
+  # - name: service-l5
+  #   option:
+  #     listenIP: 0.0.0.0
+  #     listenPort: 7779
+  #     clusterName: cl5.discover
+# Core logic configuration
+auth:
+  # auth's option has migrated to auth.user and auth.strategy
+  # it's still available when filling auth.option, but you will receive warning log that auth.option has deprecated.
+  user:
+    name: defaultUser
+    option:
+      # Token encrypted SALT, you need to rely on this SALT to decrypt the information of the Token when analyzing the Token
+      # The length of SALT needs to satisfy the following one：len(salt) in [16, 24, 32]
+      salt: polarismesh@2021
+  strategy:
+    name: defaultStrategy
+    option:
+      # Console auth switch, default true
+      consoleOpen: true
+      # Console Strict Model, default true
+      consoleStrict: true
+      # Customer auth switch, default false
+      clientOpen: false
+      # Customer Strict Model, default close
+      clientStrict: false
+namespace:
+  # Whether to allow automatic creation of naming space
+  autoCreate: true
+naming:
+  # Batch controller
+  batch:
+    register:
+      open: true
+      # Task queue cache
+      queueSize: 10240
+      # The maximum waiting time for the number of mission is not full, and the time is directly forced to launch the BATCH operation
+      waitTime: 32ms
+      # Number of BATCH
+      maxBatchCount: 128
+      # Number of workers in the batch task
+      concurrency: 128
+      # Whether to turn on the discarding expiration task is only used for the batch controller of the register type
+      dropExpireTask: true
+      # The maximum validity period of the task is that the task is not executed when the validity period exceeds the validity period.
+      taskLife: 30s
+    deregister:
+      open: true
+      queueSize: 10240
+      waitTime: 32ms
+      maxBatchCount: 128
+      concurrency: 128
+  # Whether to allow automatic creation of service
+  autoCreate: true
+# Configuration of health check
+healthcheck:
+  # Whether to open the health check function module
+  open: true
+  # The service of the instance of the health inspection task
+  service: polaris.checker
+  # Time wheel parameters
+  slotNum: 30
+  # It is used to adjust the next execution time of instance health check tasks in the time wheel, limit the minimum inspection cycle
+  minCheckInterval: 1s
+  # It is used to adjust the next execution time of instance health inspection tasks in the time wheel, limit the maximum inspection cycle
+  maxCheckInterval: 30s
+  # Used to adjust the next execution time of SDK reporting instance health checking tasks in the time wheel
+  clientReportInterval: 120s
+  batch:
+    heartbeat:
+      open: true
+      queueSize: 10240
+      waitTime: 32ms
+      maxBatchCount: 32
+      concurrency: 64
+  # Health check plugin list, currently supports heartBeatMemory/heartBeatredis/heartBeatLeader. 
+  # since the three belong to the same type of health check plugin, only one can be enabled to use one
+  checkers:
+    - name: heartbeatMemory
+    # - name: heartbeatLeader  # Heartbeat examination plugin based on the Leader-Follower mechanism
+    #   option:
+    #     # Heartbeat Record MAP number of shards
+    #     soltNum: 128
+    #     # The number of GRPC connections used to process heartbeat forward request processing between leader and follower, default value is runtime.GOMAXPROCS(0)
+    #     streamNum: 128
+    #     batch:
+    #       # Heartbeat forwarding processing task cache queue
+    #       queueSize: 16384
+    #       # The maximum waiting time for task batch
+    #       waitTime: 32ms
+    #       # The maximum number of heartbeat forwarding tasks of single -batch tasks
+    #       maxBatchCount: 64 
+    #       # Number of workers
+    #       concurrency: 512  
+# Configuration center module start configuration
+config:
+  # Whether to start the configuration module
+  open: true
+  # Maximum number of number of file characters
+  contentMaxLength: 20000
+# Cache configuration
+
+cache:
+  # 缓存增量同步数据时，相较于当前时刻需要往回倒退多少秒, 即在 T 时刻的增量同步，实际增量数据时间范围为 [T - abs(DiffTime), ∞)
+  diffTime: 5s
+# Maintain configuration
+maintain:
+  jobs:
+    # Clean up long term unhealthy instance
+    - name: DeleteUnHealthyInstance
+      enable: false
+      option:
+        # Valid time units are "ns", "us" (or "µs"), "ms", "s", "m", "h".
+        instanceDeleteTimeout: 60m
+    # Delete auto-created service without an instance
+    - name: DeleteEmptyAutoCreatedService
+      enable: false
+      option:
+        # Valid time units are "ns", "us" (or "µs"), "ms", "s", "m", "h".
+        serviceDeleteTimeout: 30m
+    # Clean soft deleted instances
+    - name: CleanDeletedInstances
+      enable: true
+      option:
+        # Valid time units are "ns", "us" (or "µs"), "ms", "s", "m", "h".
+        # instanceCleanTimeout: 10m
+    # Clean soft deleted clients
+    - name: CleanDeletedClients
+      enable: true
+      option:
+        # Valid time units are "ns", "us" (or "µs"), "ms", "s", "m", "h".
+        # clientCleanTimeout: 10m
+# Storage configuration
+store:
+  # Standalone file storage plugin
+  name: boltdbStore
+  option:
+    path: ./polaris.bolt
+  ## Database storage plugin
+  # name: defaultStore
+  # option:
+  #   master:
+  #     dbType: mysql
+  #     dbName: polaris_server
+  #     dbUser: ##DB_USER##
+  #     dbPwd: ##DB_PWD##
+  #     dbAddr: ##DB_ADDR##
+  #     maxOpenConns: 300
+  #     maxIdleConns: 50
+  #     connMaxLifetime: 300 # Unit second
+  #     txIsolationLevel: 2 #LevelReadCommitted
+# polaris-server plugin settings
+plugin:
+  crypto:
+    entries:
+      - name: AES
+  # whitelist:
+  #   name: whitelist
+  #   option:
+  #     ip: [127.0.0.1]
+  cmdb:
+    name: memory
+    option:
+      url: ""
+      interval: 60s
+  history:
+    entries:
+      - name: HistoryLogger
+  discoverEvent:
+    entries:
+      - name: discoverEventLocal
+  discoverStatis:
+    name: discoverLocal
+    option:
+      # Statistical interval, the unit is second
+      interval: 60
+  statis:
+    entries:
+      - name: local
+        option:
+          interval: 60
+      - name: prometheus
+  ratelimit:
+    name: token-bucket
+    option:
+      # Whether to use remote configuration
+      remote-conf: false
+      # IP -level current, global
+      ip-limit:
+        # Whether the system opens IP -level current limit
+        open: false 
+        global:
+          open: false
+          # Maximum peak
+          bucket: 300
+          # The average number of requests per second of IP
+          rate: 200
+        # Number of IP of the maximum cache
+        resource-cache-amount: 1024 
+        white-list: [127.0.0.1]
+      instance-limit:
+        open: false
+        global:
+          bucket: 200
+          rate: 100
+        resource-cache-amount: 1024
+      # Interface-level ratelimit limit
+      api-limit:
+        # Whether to turn on the interface restriction and global switch, only for TRUE can it represent the flow restriction on the system.By default
+        open: false
+        rules:
+          - name: store-read
+            limit:
+              # The global configuration of the interface, if in the API sub -item, is not configured, the interface will be limited according to Global
+              open: false
+              # The maximum value of token barrels
+              bucket: 2000
+              # The number of token generated per second
+              rate: 1000
+          - name: store-write
+            limit:
+              open: false
+              bucket: 1000
+              rate: 500
+        apis:
+          - name: "POST:/v1/naming/services"
+            rule: store-write
+          - name: "PUT:/v1/naming/services"
+            rule: store-write
+          - name: "POST:/v1/naming/services/delete"
+            rule: store-write
+          - name: "GET:/v1/naming/services"
+            rule: store-read
+          - name: "GET:/v1/naming/services/count"
+            rule: store-read
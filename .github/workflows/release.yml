name: Release

on:
  release:
    types: [published]

jobs:
  release:
    name: Release polaris
    runs-on: ubuntu-latest
    strategy:
      matrix:
        goos: [linux, windows, darwin]
        goarch: [386, amd64]
        exclude:
          - goos: darwin
            goarch: 386
<<<<<<< HEAD
=======
          - goos: windows
            goarch: 386
          - goos: windows
            goarch: arm64
          - goos: linux
            goarch: arm64
>>>>>>> 50b43f4e

    steps:
      - name: Checkout code
        uses: actions/checkout@v2

      - name: Set up Go
        uses: actions/setup-go@v2

      - name: Build
        id: build
        env:
          GOOS: ${{ matrix.goos }}
          GOARCH: ${{ matrix.goarch }}
        run: |
          bash build.sh
          PACKAGE_NAME=$(ls | grep polaris-server-release*.zip | sed -n '1p')
          echo ::set-output name=name::${PACKAGE_NAME}

      - name: Upload asset
        uses: actions/upload-release-asset@v1
        env:
          GITHUB_TOKEN: ${{ secrets.GITHUB_TOKEN }}
        with:
          upload_url: ${{ github.event.release.upload_url }}
          asset_path: ./${{ steps.build.outputs.name }}
          asset_name: ${{ steps.build.outputs.name }}
          asset_content_type: application/gzip
<|MERGE_RESOLUTION|>--- conflicted
+++ resolved
@@ -1,53 +1,54 @@
-name: Release
-
-on:
-  release:
-    types: [published]
-
-jobs:
-  release:
-    name: Release polaris
-    runs-on: ubuntu-latest
-    strategy:
-      matrix:
-        goos: [linux, windows, darwin]
-        goarch: [386, amd64]
-        exclude:
-          - goos: darwin
-            goarch: 386
-<<<<<<< HEAD
-=======
-          - goos: windows
-            goarch: 386
-          - goos: windows
-            goarch: arm64
-          - goos: linux
-            goarch: arm64
->>>>>>> 50b43f4e
-
-    steps:
-      - name: Checkout code
-        uses: actions/checkout@v2
-
-      - name: Set up Go
-        uses: actions/setup-go@v2
-
-      - name: Build
-        id: build
-        env:
-          GOOS: ${{ matrix.goos }}
-          GOARCH: ${{ matrix.goarch }}
-        run: |
-          bash build.sh
-          PACKAGE_NAME=$(ls | grep polaris-server-release*.zip | sed -n '1p')
-          echo ::set-output name=name::${PACKAGE_NAME}
-
-      - name: Upload asset
-        uses: actions/upload-release-asset@v1
-        env:
-          GITHUB_TOKEN: ${{ secrets.GITHUB_TOKEN }}
-        with:
-          upload_url: ${{ github.event.release.upload_url }}
-          asset_path: ./${{ steps.build.outputs.name }}
-          asset_name: ${{ steps.build.outputs.name }}
-          asset_content_type: application/gzip
+name: Release
+
+on:
+  release:
+    types: [published]
+
+jobs:
+  release:
+    name: Release polaris
+    runs-on: ubuntu-latest
+    strategy:
+      matrix:
+        goos: [linux, windows, darwin]
+        goarch: [386, amd64, arm64]
+        exclude:
+          - goos: darwin
+            goarch: 386
+          - goos: windows
+            goarch: 386
+          - goos: windows
+            goarch: arm64
+          - goos: linux
+            goarch: arm64
+
+    steps:
+      - name: Checkout code
+        uses: actions/checkout@v2
+        with:
+          go-version: 1.16.5
+
+      - name: Set up Go
+        uses: actions/setup-go@v2
+        with:
+          go-version: 1.16.5
+
+      - name: Build
+        id: build
+        env:
+          GOOS: ${{ matrix.goos }}
+          GOARCH: ${{ matrix.goarch }}
+        run: |
+          bash build.sh
+          PACKAGE_NAME=$(ls | grep polaris-server-release*.zip | sed -n '1p')
+          echo ::set-output name=name::${PACKAGE_NAME}
+
+      - name: Upload asset
+        uses: actions/upload-release-asset@v1
+        env:
+          GITHUB_TOKEN: ${{ secrets.GITHUB_TOKEN }}
+        with:
+          upload_url: ${{ github.event.release.upload_url }}
+          asset_path: ./${{ steps.build.outputs.name }}
+          asset_name: ${{ steps.build.outputs.name }}
+          asset_content_type: application/gzip
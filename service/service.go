/**
 * Tencent is pleased to support the open source community by making Polaris available.
 *
 * Copyright (C) 2019 THL A29 Limited, a Tencent company. All rights reserved.
 *
 * Licensed under the BSD 3-Clause License (the "License");
 * you may not use this file except in compliance with the License.
 * You may obtain a copy of the License at
 *
 * https://opensource.org/licenses/BSD-3-Clause
 *
 * Unless required by applicable law or agreed to in writing, software distributed
 * under the License is distributed on an "AS IS" BASIS, WITHOUT WARRANTIES OR
 * CONDITIONS OF ANY KIND, either express or implied. See the License for the
 * specific language governing permissions and limitations under the License.
 */

package service

import (
	"context"
	"fmt"
	"time"

	"github.com/golang/protobuf/ptypes/wrappers"
	"go.uber.org/zap"

	"github.com/polarismesh/polaris-server/cache"
	api "github.com/polarismesh/polaris-server/common/api/v1"
	"github.com/polarismesh/polaris-server/common/model"
	commontime "github.com/polarismesh/polaris-server/common/time"
	"github.com/polarismesh/polaris-server/common/utils"
	"github.com/polarismesh/polaris-server/store"
)

const (
	MetadataInternalAutoCreated string = "internal-auto-created"
)

// Service2Api *model.service转换为*api.service
type Service2Api func(service *model.Service) *api.Service

var (
	serviceFilter           = 1 // 过滤服务的
	instanceFilter          = 2 // 过滤实例的
	serviceMetaFilter       = 3 // 过滤service Metadata的
	ServiceFilterAttributes = map[string]int{
		"name":        serviceFilter,
		"namespace":   serviceFilter,
		"business":    serviceFilter,
		"department":  serviceFilter,
		"cmdb_mod1":   serviceFilter,
		"cmdb_mod2":   serviceFilter,
		"cmdb_mod3":   serviceFilter,
		"owner":       serviceFilter,
		"offset":      serviceFilter,
		"limit":       serviceFilter,
		"platform_id": serviceFilter,
		"host":        instanceFilter,
		"port":        instanceFilter,
		"keys":        serviceMetaFilter,
		"values":      serviceMetaFilter,
	}
)

// CreateServices 批量创建服务
func (s *Server) CreateServices(ctx context.Context, req []*api.Service) *api.BatchWriteResponse {
	if checkError := checkBatchService(req); checkError != nil {
		return checkError
	}

	responses := api.NewBatchWriteResponse(api.ExecuteSuccess)
	for _, service := range req {
		response := s.CreateService(ctx, service)
		responses.Collect(response)
	}

	return api.FormatBatchWriteResponse(responses)
}

// CreateService 创建单个服务
func (s *Server) CreateService(ctx context.Context, req *api.Service) *api.Response {
	requestID := ParseRequestID(ctx)
	platformID := ParsePlatformID(ctx)
	// 参数检查
	if checkError := checkCreateService(req); checkError != nil {
		return checkError
	}

	if code, err := s.createNamespaceIfAbsent(ctx, req); err != nil {
		return api.NewServiceResponse(code, req)
	}

	namespaceName := req.GetNamespace().GetValue()
	serviceName := req.GetName().GetValue()

	// 检查命名空间是否存在
	namespace, err := s.storage.GetNamespace(namespaceName)
	if err != nil {
		log.Error("[Service] get namespace fail", ZapRequestID(requestID), ZapPlatformID(platformID), zap.Error(err))
		return api.NewServiceResponse(api.StoreLayerException, req)
	}
	if namespace == nil {
		return api.NewServiceResponse(api.NotFoundNamespace, req)
	}

	// 检查是否存在
	service, err := s.storage.GetService(serviceName, namespaceName)
	if err != nil {
		log.Error("[Service] get service fail", ZapRequestID(requestID), ZapPlatformID(platformID), zap.Error(err))
		return api.NewServiceResponse(api.StoreLayerException, req)
	}
	if service != nil {
		req.Id = utils.NewStringValue(service.ID)
		return api.NewServiceResponse(api.ExistedResource, req)
	}

	// 存储层操作
	data := s.createServiceModel(req)
	if err := s.storage.AddService(data); err != nil {
		log.Error("[Service] save service fail", ZapRequestID(requestID), ZapPlatformID(platformID), zap.Error(err))
		return wrapperServiceStoreResponse(req, err)
	}

	msg := fmt.Sprintf("create service: namespace=%v, name=%v, meta=%+v",
		namespaceName, serviceName, req.GetMetadata())
	log.Info(msg, ZapRequestID(requestID), ZapPlatformID(platformID))
	s.RecordHistory(serviceRecordEntry(ctx, req, data, model.OCreate))

	out := &api.Service{
		Id:        utils.NewStringValue(data.ID),
		Name:      req.GetName(),
		Namespace: req.GetNamespace(),
		Token:     utils.NewStringValue(data.Token),
	}

	if err := s.afterServiceResource(ctx, req, data, false); err != nil {
		return api.NewResponseWithMsg(api.ExecuteException, err.Error())
	}

	return api.NewServiceResponse(api.ExecuteSuccess, out)
}

// DeleteServices 批量删除服务
func (s *Server) DeleteServices(ctx context.Context, req []*api.Service) *api.BatchWriteResponse {
	if checkError := checkBatchService(req); checkError != nil {
		return checkError
	}

	responses := api.NewBatchWriteResponse(api.ExecuteSuccess)
	for _, service := range req {
		response := s.DeleteService(ctx, service)
		responses.Collect(response)
	}

	return api.FormatBatchWriteResponse(responses)
}

// DeleteService 删除单个服务
//  删除操作需要对服务进行加锁操作，
//  防止有与服务关联的实例或者配置有新增的操作
func (s *Server) DeleteService(ctx context.Context, req *api.Service) *api.Response {
	requestID := ParseRequestID(ctx)
	platformID := ParsePlatformID(ctx)

	// 参数检查
	if checkError := checkReviseService(req); checkError != nil {
		return checkError
	}

	namespaceName := req.GetNamespace().GetValue()
	serviceName := req.GetName().GetValue()

	// 检查是否存在
	service, err := s.storage.GetService(serviceName, namespaceName)
	if err != nil {
		log.Error(err.Error(), ZapRequestID(requestID), ZapPlatformID(platformID))
		return api.NewServiceResponse(api.StoreLayerException, req)
	}
	if service == nil {
		return api.NewServiceResponse(api.ExecuteSuccess, req)
	}

	// 判断service下的资源是否已经全部被删除
	if resp := s.isServiceExistedResource(requestID, platformID, service); resp != nil {
		return resp
	}

	if err := s.storage.DeleteService(service.ID, serviceName, namespaceName); err != nil {
		log.Error(err.Error(), ZapRequestID(requestID), ZapPlatformID(platformID))
		return wrapperServiceStoreResponse(req, err)
	}

	msg := fmt.Sprintf("delete service: namespace=%v, name=%v", namespaceName, serviceName)
	log.Info(msg, ZapRequestID(requestID), ZapPlatformID(platformID))
	s.RecordHistory(serviceRecordEntry(ctx, req, nil, model.ODelete))

	if err := s.afterServiceResource(ctx, req, service, true); err != nil {
		return api.NewServiceResponse(api.ExecuteException, req)
	}
	return api.NewServiceResponse(api.ExecuteSuccess, req)
}

// UpdateServices 批量修改服务
func (s *Server) UpdateServices(ctx context.Context, req []*api.Service) *api.BatchWriteResponse {
	if checkError := checkBatchService(req); checkError != nil {
		return checkError
	}

	responses := api.NewBatchWriteResponse(api.ExecuteSuccess)
	for _, service := range req {
		response := s.UpdateService(ctx, service)
		responses.Collect(response)
	}

	return api.FormatBatchWriteResponse(responses)
}

// UpdateService 修改单个服务
func (s *Server) UpdateService(ctx context.Context, req *api.Service) *api.Response {
	requestID := ParseRequestID(ctx)
	platformID := ParsePlatformID(ctx)
	// 校验基础参数合法性
	if resp := checkReviseService(req); resp != nil {
		return resp
	}

	// 鉴权
	service, _, resp := s.checkServiceAuthority(ctx, req)
	if resp != nil {
		return resp
	}

	// [2020.02.18]If service is alias, not allowed to modify
	if service.IsAlias() {
		return api.NewServiceResponse(api.NotAllowAliasUpdate, req)
	}

	log.Info(fmt.Sprintf("old service: %+v", service), ZapRequestID(requestID), ZapPlatformID(platformID))

	// 修改
	err, needUpdate, needUpdateOwner := s.updateServiceAttribute(req, service)
	if err != nil {
		return err
	}
	// 判断是否需要更新
	if !needUpdate {
		log.Info("update service data no change, no need update",
			ZapRequestID(requestID), ZapPlatformID(platformID), zap.String("service", req.String()))
		if err := s.afterServiceResource(ctx, req, service, false); err != nil {
			return api.NewServiceResponse(api.ExecuteException, req)
		}

		return api.NewServiceResponse(api.NoNeedUpdate, req)
	}

	// 存储层操作
	if err := s.storage.UpdateService(service, needUpdateOwner); err != nil {
		log.Error(err.Error(), zap.String("request-id", requestID))
		return wrapperServiceStoreResponse(req, err)
	}

	msg := fmt.Sprintf("update service: namespace=%v, name=%v", service.Namespace, service.Name)
	log.Info(msg, ZapRequestID(requestID), ZapPlatformID(platformID))
	s.RecordHistory(serviceRecordEntry(ctx, req, service, model.OUpdate))

	if err := s.afterServiceResource(ctx, req, service, false); err != nil {
		return api.NewServiceResponse(api.ExecuteException, req)
	}

	return api.NewServiceResponse(api.ExecuteSuccess, req)
}

// UpdateServiceToken 更新服务token
func (s *Server) UpdateServiceToken(ctx context.Context, req *api.Service) *api.Response {
	// 校验参数合法性
	if resp := checkReviseService(req); resp != nil {
		return resp
	}

	// 鉴权
	service, _, resp := s.checkServiceAuthority(ctx, req)
	if resp != nil {
		return resp
	}
	if service.IsAlias() {
		return api.NewServiceResponse(api.NotAllowAliasUpdate, req)
	}
	rid := ParseRequestID(ctx)
	pid := ParsePlatformID(ctx)

	// 生成一个新的token和revision
	service.Token = utils.NewUUID()
	service.Revision = utils.NewUUID()
	// 更新数据库
	if err := s.storage.UpdateServiceToken(service.ID, service.Token, service.Revision); err != nil {
		log.Error(err.Error(), ZapRequestID(rid), ZapPlatformID(pid))
		return wrapperServiceStoreResponse(req, err)
	}
	log.Info("update service token", zap.String("namespace", service.Namespace),
		zap.String("name", service.Name), zap.String("service-id", service.ID),
		ZapRequestID(rid), ZapPlatformID(pid))
	s.RecordHistory(serviceRecordEntry(ctx, req, service, model.OUpdateToken))

	// 填充新的token返回
	out := &api.Service{
		Name:      req.GetName(),
		Namespace: req.GetNamespace(),
		Token:     utils.NewStringValue(service.Token),
	}
	return api.NewServiceResponse(api.ExecuteSuccess, out)
}

// GetServices 查询服务 注意：不包括别名
func (s *Server) GetServices(ctx context.Context, query map[string]string) *api.BatchQueryResponse {
	serviceFilters := make(map[string]string)
	instanceFilters := make(map[string]string)
	var metaKeys, metaValues string
	for key, value := range query {
		typ, ok := ServiceFilterAttributes[key]
		if !ok {
			log.Errorf("[Server][Service][Query] attribute(%s) it not allowed", key)
			return api.NewBatchQueryResponseWithMsg(api.InvalidParameter, key+" is not allowed")
		}
		// 元数据value允许为空
		if key != "values" && value == "" {
			log.Errorf("[Server][Service][Query] attribute(%s: %s) is not allowed empty", key, value)
			return api.NewBatchQueryResponseWithMsg(api.InvalidParameter, "the value for "+key+" is empty")
		}
		switch {
		case typ == serviceFilter:
			serviceFilters[key] = value
		case typ == serviceMetaFilter:
			if key == "keys" {
				metaKeys = value
			} else {
				metaValues = value
			}
		default:
			instanceFilters[key] = value
		}
	}

	instanceArgs, err := ParseInstanceArgs(instanceFilters)
	if err != nil {
		log.Errorf("[Server][Service][Query] instance args error: %s", err.Error())
		return api.NewBatchQueryResponseWithMsg(api.InvalidParameter, err.Error())
	}

	// 解析metaKeys，metaValues
	serviceMetas := make(map[string]string)
	if metaKeys != "" {
		serviceMetas[metaKeys] = metaValues
	}

	// 判断offset和limit是否为int，并从filters清除offset/limit参数
	offset, limit, err := ParseOffsetAndLimit(serviceFilters)
	if err != nil {
		return api.NewBatchQueryResponse(api.InvalidParameter)
	}

	serviceArgs := parseServiceArgs(serviceFilters, serviceMetas, ctx)
	serviceArgs.HiddenServiceSet = s.polarisServiceSet
	err = s.caches.Service().Update()
	if err != nil {
		log.Errorf("[Server][Service][Query] req(%+v) update store err: %s", query, err.Error())
		return api.NewBatchQueryResponse(api.StoreLayerException)
	}
	total, services, err := s.caches.Service().GetServicesByFilter(serviceArgs, instanceArgs, offset, limit)
	if err != nil {
		log.Errorf("[Server][Service][Query] req(%+v) store err: %s", query, err.Error())
		return api.NewBatchQueryResponse(api.StoreLayerException)
	}

	resp := api.NewBatchQueryResponse(api.ExecuteSuccess)
	resp.Amount = utils.NewUInt32Value(total)
	resp.Size = utils.NewUInt32Value(uint32(len(services)))
	resp.Services = enhancedServices2Api(services, service2Api)
	return resp
}

// parseServiceArgs 解析服务的查询条件
func parseServiceArgs(filter map[string]string, metaFilter map[string]string, ctx context.Context) *cache.ServiceArgs {
	res := &cache.ServiceArgs{
		Filter:    filter,
		Metadata:  metaFilter,
		Namespace: filter["namespace"],
	}
	var ok bool
	if res.Name, ok = filter["name"]; ok && store.IsWildName(res.Name) {
		log.Infof("[Server][Service][Query] fuzzy search with name %s", res.Name)
		res.FuzzyName = true
	}
	if business, ok := filter["business"]; ok {
		log.Infof("[Server][Service][Query] fuzzy search with business %s, operator %s",
			business, ParseOperator(ctx))
		res.FuzzyBusiness = true
	}
	// 如果元数据条件是空的话，判断是否是空条件匹配
	if len(metaFilter) == 0 {
		// 如果没有匹配条件，那么就是空条件匹配
		if len(filter) == 0 {
			res.EmptyCondition = true
		}
		// 只有一个命名空间条件，也是在这个命名空间下面的空条件匹配
		if len(filter) == 1 && res.Namespace != "" {
			res.EmptyCondition = true
		}
	}
	log.Infof("[Server][Service][Query] service query args: %+v", res)
	return res
}

// GetServicesCount 查询服务总数
func (s *Server) GetServicesCount(ctx context.Context) *api.BatchQueryResponse {
	count, err := s.storage.GetServicesCount()
	if err != nil {
		log.Errorf("[Server][Service][Count] get service count storage err: %s", err.Error())
		return api.NewBatchQueryResponse(api.StoreLayerException)
	}

	out := api.NewBatchQueryResponse(api.ExecuteSuccess)
	out.Amount = utils.NewUInt32Value(count)
	out.Services = make([]*api.Service, 0)
	return out
}

// GetServiceToken 查询Service的token
func (s *Server) GetServiceToken(ctx context.Context, req *api.Service) *api.Response {
	// 校验参数合法性
	if resp := checkReviseService(req); resp != nil {
		return resp
	}

	// 鉴权
	_, token, resp := s.checkServiceAuthority(ctx, req)
	if resp != nil {
		return resp
	}

	// s.RecordHistory(serviceRecordEntry(ctx, req, model.OGetToken))
	out := api.NewResponse(api.ExecuteSuccess)
	out.Service = &api.Service{
		Name:      req.GetName(),
		Namespace: req.GetNamespace(),
		Token:     utils.NewStringValue(token),
	}
	return out
}

// GetServiceOwner 查询服务负责人
func (s *Server) GetServiceOwner(ctx context.Context, req []*api.Service) *api.BatchQueryResponse {
	requestID := ParseRequestID(ctx)
	platformID := ParseRequestID(ctx)

	if err := checkBatchReadService(req); err != nil {
		return err
	}

	services, err := s.storage.GetServicesBatch(apis2ServicesName(req))
	if err != nil {
		log.Error(err.Error(), ZapRequestID(requestID), ZapPlatformID(platformID))
		return api.NewBatchQueryResponseWithMsg(api.StoreLayerException, err.Error())
	}

	resp := api.NewBatchQueryResponse(api.ExecuteSuccess)
	resp.Amount = utils.NewUInt32Value(uint32(len(services)))
	resp.Size = utils.NewUInt32Value(uint32(len(services)))
	resp.Services = services2Api(services, serviceOwner2Api)
	return resp
}

// createNamespaceIfAbsent Automatically create namespaces
func (s *Server) createNamespaceIfAbsent(ctx context.Context, svc *api.Service) (uint32, error) {

	err := s.Namespace().CreateNamespaceIfAbsent(ctx, &api.Namespace{
		Name:   utils.NewStringValue(svc.GetNamespace().GetValue()),
		Owners: svc.Owners,
	})
	if err != nil {
		return api.ExecuteException, err
	}

	return api.ExecuteSuccess, nil
}

// createServiceModel 创建存储层服务模型
func (s *Server) createServiceModel(req *api.Service) *model.Service {
	service := &model.Service{
		ID:         utils.NewUUID(),
		Name:       req.GetName().GetValue(),
		Namespace:  req.GetNamespace().GetValue(),
		Meta:       req.GetMetadata(),
		Ports:      req.GetPorts().GetValue(),
		Business:   req.GetBusiness().GetValue(),
		Department: req.GetDepartment().GetValue(),
		CmdbMod1:   req.GetCmdbMod1().GetValue(),
		CmdbMod2:   req.GetCmdbMod2().GetValue(),
		CmdbMod3:   req.GetCmdbMod3().GetValue(),
		Comment:    req.GetComment().GetValue(),
		Owner:      req.GetOwners().GetValue(),
		PlatformID: req.GetPlatformId().GetValue(),
		Token:      utils.NewUUID(),
		Revision:   utils.NewUUID(),
	}

	return service
}

// updateServiceAttribute 修改服务属性
func (s *Server) updateServiceAttribute(req *api.Service, service *model.Service) (*api.Response, bool, bool) {
	// 待更新的参数检查
	if err := checkMetadata(req.GetMetadata()); err != nil {
		return api.NewServiceResponse(api.InvalidMetadata, req), false, false
	}

	needUpdate := false
	needNewRevision := false
	needUpdateOwner := false
	if req.GetMetadata() != nil {
		if need := serviceMetaNeedUpdate(req, service); need {
			needUpdate = need
			needNewRevision = true
			service.Meta = req.GetMetadata()
		}
	}
	if !needUpdate {
		// 不需要更新metadata
		service.Meta = nil
	}

	if req.GetPorts() != nil && req.GetPorts().GetValue() != service.Ports {
		service.Ports = req.GetPorts().GetValue()
		needUpdate = true
	}

	if req.GetBusiness() != nil && req.GetBusiness().GetValue() != service.Business {
		service.Business = req.GetBusiness().GetValue()
		needUpdate = true
	}

	if req.GetDepartment() != nil && req.GetDepartment().GetValue() != service.Department {
		service.Department = req.GetDepartment().GetValue()
		needUpdate = true
	}

	if req.GetCmdbMod1() != nil && req.GetCmdbMod1().GetValue() != service.CmdbMod1 {
		service.CmdbMod1 = req.GetCmdbMod1().GetValue()
		needUpdate = true
	}
	if req.GetCmdbMod2() != nil && req.GetCmdbMod2().GetValue() != service.CmdbMod2 {
		service.CmdbMod2 = req.GetCmdbMod2().GetValue()
		needUpdate = true
	}
	if req.GetCmdbMod3() != nil && req.GetCmdbMod3().GetValue() != service.CmdbMod3 {
		service.CmdbMod3 = req.GetCmdbMod3().GetValue()
		needUpdate = true
	}

	if req.GetComment() != nil && req.GetComment().GetValue() != service.Comment {
		service.Comment = req.GetComment().GetValue()
		needUpdate = true
	}

	if req.GetOwners() != nil && req.GetOwners().GetValue() != service.Owner {
		service.Owner = req.GetOwners().GetValue()
		needUpdate = true
		needUpdateOwner = true
	}

	if req.GetPlatformId() != nil && req.GetPlatformId().GetValue() != service.PlatformID {
		service.PlatformID = req.GetPlatformId().GetValue()
		needUpdate = true
	}

	if needNewRevision {
		service.Revision = utils.NewUUID()
	}

	return nil, needUpdate, needUpdateOwner
}

// getServiceAliasCountWithService 获取服务下别名的总数
func (s *Server) getServiceAliasCountWithService(name string, namespace string) (uint32, error) {
	filter := map[string]string{
		"service":   name,
		"namespace": namespace,
	}
	total, _, err := s.storage.GetServiceAliases(filter, 0, 1)
	if err != nil {
		return 0, err
	}
	return total, nil
}

// getInstancesCountWithService 获取服务下实例的总数
func (s *Server) getInstancesCountWithService(name string, namespace string) (uint32, error) {
	filter := map[string]string{
		"name":      name,
		"namespace": namespace,
	}
	total, _, err := s.storage.GetExpandInstances(filter, nil, 0, 1)
	if err != nil {
		return 0, err
	}
	return total, nil
}

// getRoutingCountWithService 获取服务下路由配置总数
func (s *Server) getRoutingCountWithService(id string) (uint32, error) {
	routing, err := s.storage.GetRoutingConfigWithID(id)
	if err != nil {
		return 0, err
	}

	if routing == nil {
		return 0, nil
	}
	return 1, nil
}

// getRateLimitingCountWithService 获取服务下限流规则总数
func (s *Server) getRateLimitingCountWithService(name string, namespace string) (uint32, error) {
	filter := map[string]string{
<<<<<<< HEAD
		"service":      name,
=======
		"service":   name,
>>>>>>> f22c7500
		"namespace": namespace,
	}
	total, _, err := s.storage.GetExtendRateLimits(filter, 0, 1)
	if err != nil {
		return 0, err
	}
	return total, nil
}

// getCircuitBreakerCountWithService 获取服务下熔断规则总数
func (s *Server) getCircuitBreakerCountWithService(name string, namespace string) (uint32, error) {
	circuitBreaker, err := s.storage.GetCircuitBreakersByService(name, namespace)
	if err != nil {
		return 0, err
	}

	if circuitBreaker == nil {
		return 0, nil
	}
	return 1, nil
}

// isServiceExistedResource 检查服务下的资源存在情况，在删除服务的时候需要用到
func (s *Server) isServiceExistedResource(rid, pid string, service *model.Service) *api.Response {
	// 服务别名，不需要判断
	if service.IsAlias() {
		return nil
	}
	out := &api.Service{
		Name:      utils.NewStringValue(service.Name),
		Namespace: utils.NewStringValue(service.Namespace),
	}
	total, err := s.getInstancesCountWithService(service.Name, service.Namespace)
	if err != nil {
		log.Error(err.Error(), ZapRequestID(rid), ZapPlatformID(pid))
		return api.NewServiceResponse(api.StoreLayerException, out)
	}
	if total != 0 {
		return api.NewServiceResponse(api.ServiceExistedInstances, out)
	}

	total, err = s.getServiceAliasCountWithService(service.Name, service.Namespace)
	if err != nil {
		log.Error(err.Error(), ZapRequestID(rid), ZapPlatformID(pid))
		return api.NewServiceResponse(api.StoreLayerException, out)
	}
	if total != 0 {
		return api.NewServiceResponse(api.ServiceExistedAlias, out)
	}

	total, err = s.getRoutingCountWithService(service.ID)
	if err != nil {
		log.Error(err.Error(), ZapRequestID(rid), ZapPlatformID(pid))
		return api.NewServiceResponse(api.StoreLayerException, out)
	}

	if total != 0 {
		return api.NewServiceResponse(api.ServiceExistedRoutings, out)
	}

	total, err = s.getRateLimitingCountWithService(service.Name, service.Namespace)
	if err != nil {
		log.Error(err.Error(), ZapRequestID(rid), ZapPlatformID(pid))
		return api.NewServiceResponse(api.StoreLayerException, out)
	}
	if total != 0 {
		return api.NewServiceResponse(api.ServiceExistedRateLimits, out)
	}

	total, err = s.getCircuitBreakerCountWithService(service.Name, service.Namespace)
	if err != nil {
		log.Error(err.Error(), ZapRequestID(rid), ZapPlatformID(pid))
		return api.NewServiceResponse(api.StoreLayerException, out)
	}
	if total != 0 {
		return api.NewServiceResponse(api.ServiceExistedCircuitBreakers, out)
	}

	return nil
}

// checkServiceAuthority 对服务进行鉴权，并且返回model.Service
// return service, token, response
func (s *Server) checkServiceAuthority(ctx context.Context, req *api.Service) (*model.Service,
	string, *api.Response) {
	rid := ParseRequestID(ctx)
	pid := ParsePlatformID(ctx)
	namespaceName := req.GetNamespace().GetValue()
	serviceName := req.GetName().GetValue()

	// 检查是否存在
	svc, err := s.storage.GetService(serviceName, namespaceName)
	if err != nil {
		log.Error(err.Error(), ZapRequestID(rid), ZapPlatformID(pid))
		return nil, "", api.NewServiceResponse(api.StoreLayerException, req)
	}
	if svc == nil {
		return nil, "", api.NewServiceResponse(api.NotFoundResource, req)
	}
	if svc.Reference != "" {
		svc, err = s.storage.GetServiceByID(svc.Reference)
		if err != nil {
			log.Error(err.Error(), ZapRequestID(rid), ZapPlatformID(pid))
			return nil, "", api.NewServiceResponse(api.StoreLayerException, req)
		}
		if svc == nil {
			return nil, "", api.NewServiceResponse(api.NotFoundResource, req)
		}
	}

	expectToken := svc.Token

	return svc, expectToken, nil
}

// service2Api model.Service 转为 api.Service
func service2Api(service *model.Service) *api.Service {
	if service == nil {
		return nil
	}

	// note: 不包括token，token比较特殊
	out := &api.Service{
		Id:         utils.NewStringValue(service.ID),
		Name:       utils.NewStringValue(service.Name),
		Namespace:  utils.NewStringValue(service.Namespace),
		Metadata:   service.Meta,
		Ports:      utils.NewStringValue(service.Ports),
		Business:   utils.NewStringValue(service.Business),
		Department: utils.NewStringValue(service.Department),
		CmdbMod1:   utils.NewStringValue(service.CmdbMod1),
		CmdbMod2:   utils.NewStringValue(service.CmdbMod2),
		CmdbMod3:   utils.NewStringValue(service.CmdbMod3),
		Comment:    utils.NewStringValue(service.Comment),
		Owners:     utils.NewStringValue(service.Owner),
		Revision:   utils.NewStringValue(service.Revision),
		PlatformId: utils.NewStringValue(service.PlatformID),
		Ctime:      utils.NewStringValue(commontime.Time2String(service.CreateTime)),
		Mtime:      utils.NewStringValue(commontime.Time2String(service.ModifyTime)),
	}

	return out
}

// serviceOwner2Api model.Service转为api.Service
// 只转name+namespace+owner
func serviceOwner2Api(service *model.Service) *api.Service {
	if service == nil {
		return nil
	}
	out := &api.Service{
		Name:      utils.NewStringValue(service.Name),
		Namespace: utils.NewStringValue(service.Namespace),
		Owners:    utils.NewStringValue(service.Owner),
	}
	return out
}

// services2Api service数组转为[]*api.Service
func services2Api(services []*model.Service, handler Service2Api) []*api.Service {
	out := make([]*api.Service, 0, len(services))
	for _, entry := range services {
		out = append(out, handler(entry))
	}

	return out
}

// enhancedServices2Api service数组转为[]*api.Service
func enhancedServices2Api(services []*model.EnhancedService, handler Service2Api) []*api.Service {
	out := make([]*api.Service, 0, len(services))
	for _, entry := range services {
		outSvc := handler(entry.Service)
		outSvc.HealthyInstanceCount = &wrappers.UInt32Value{Value: entry.HealthyInstanceCount}
		outSvc.TotalInstanceCount = &wrappers.UInt32Value{Value: entry.TotalInstanceCount}
		out = append(out, outSvc)
	}

	return out
}

// apis2ServicesName api数组转为[]*model.Service
func apis2ServicesName(reqs []*api.Service) []*model.Service {
	if reqs == nil {
		return nil
	}

	out := make([]*model.Service, 0, len(reqs))
	for _, req := range reqs {
		out = append(out, api2ServiceName(req))
	}
	return out
}

// api2ServiceName api转为*model.Service
func api2ServiceName(req *api.Service) *model.Service {
	if req == nil {
		return nil
	}
	service := &model.Service{
		Name:      req.GetName().GetValue(),
		Namespace: req.GetNamespace().GetValue(),
	}
	return service
}

// serviceMetaNeedUpdate 检查服务metadata是否需要更新
func serviceMetaNeedUpdate(req *api.Service, service *model.Service) bool {
	// 收到的请求的metadata为空，则代表metadata不需要更新
	if req.GetMetadata() == nil {
		return false
	}

	// metadata个数不一致，肯定需要更新
	if len(req.GetMetadata()) != len(service.Meta) {
		return true
	}

	needUpdate := false
	// 新数据为标准，对比老数据，发现不一致，则需要更新
	for key, value := range req.GetMetadata() {
		oldValue, ok := service.Meta[key]
		if !ok {
			needUpdate = true
			break
		}
		if value != oldValue {
			needUpdate = true
			break
		}
	}
	if needUpdate {
		return true
	}

	// 老数据作为标准，对比新数据，发现不一致，则需要更新
	for key, value := range service.Meta {
		newValue, ok := req.Metadata[key]
		if !ok {
			needUpdate = true
			break
		}
		if value != newValue {
			needUpdate = true
			break
		}
	}

	return needUpdate
}

// checkBatchService检查批量请求
func checkBatchService(req []*api.Service) *api.BatchWriteResponse {
	if len(req) == 0 {
		return api.NewBatchWriteResponse(api.EmptyRequest)
	}

	if len(req) > MaxBatchSize {
		return api.NewBatchWriteResponse(api.BatchSizeOverLimit)
	}

	return nil
}

// checkBatchReadService 检查批量读请求
func checkBatchReadService(req []*api.Service) *api.BatchQueryResponse {
	if len(req) == 0 {
		return api.NewBatchQueryResponse(api.EmptyRequest)
	}

	if len(req) > MaxBatchSize {
		return api.NewBatchQueryResponse(api.BatchSizeOverLimit)
	}

	return nil
}

// checkCreateService 检查创建服务请求参数
func checkCreateService(req *api.Service) *api.Response {
	if req == nil {
		return api.NewServiceResponse(api.EmptyRequest, req)
	}

	if err := checkResourceName(req.GetName()); err != nil {
		return api.NewServiceResponse(api.InvalidServiceName, req)
	}

	if err := checkResourceName(req.GetNamespace()); err != nil {
		return api.NewServiceResponse(api.InvalidNamespaceName, req)
	}

	if err := checkMetadata(req.GetMetadata()); err != nil {
		return api.NewServiceResponse(api.InvalidMetadata, req)
	}

	// 检查字段长度是否大于DB中对应字段长
	err, notOk := CheckDbServiceFieldLen(req)
	if notOk {
		return err
	}

	return nil
}

// checkReviseService 检查删除/修改/服务token的服务请求参数
func checkReviseService(req *api.Service) *api.Response {
	if req == nil {
		return api.NewServiceResponse(api.EmptyRequest, req)
	}

	if err := checkResourceName(req.GetName()); err != nil {
		return api.NewServiceResponse(api.InvalidServiceName, req)
	}

	if err := checkResourceName(req.GetNamespace()); err != nil {
		return api.NewServiceResponse(api.InvalidNamespaceName, req)
	}

	// 检查字段长度是否大于DB中对应字段长
	err, notOk := CheckDbServiceFieldLen(req)
	if notOk {
		return err
	}

	return nil
}

// wrapperServiceStoreResponse wrapper service error
func wrapperServiceStoreResponse(service *api.Service, err error) *api.Response {
	resp := storeError2Response(err)
	if resp == nil {
		return nil
	}

	resp.Service = service
	return resp
}

// parseRequestToken 从request中获取服务token
func parseRequestToken(ctx context.Context, value string) string {
	if value != "" {
		return value
	}

	return ParseToken(ctx)
}

// serviceRecordEntry 生成服务的记录entry
func serviceRecordEntry(ctx context.Context, req *api.Service, md *model.Service,
	operationType model.OperationType) *model.RecordEntry {
	entry := &model.RecordEntry{
		ResourceType:  model.RService,
		OperationType: operationType,
		Namespace:     req.GetNamespace().GetValue(),
		Service:       req.GetName().GetValue(),
		Operator:      ParseOperator(ctx),
		CreateTime:    time.Now(),
	}
	if md != nil {
		entry.Context = fmt.Sprintf("platformID:%s,meta:%+v,revision:%s", md.PlatformID, md.Meta, md.Revision)
	}

	return entry
}

// CheckDbServiceFieldLen 检查DB中service表对应的入参字段合法性
func CheckDbServiceFieldLen(req *api.Service) (*api.Response, bool) {
	if err := CheckDbStrFieldLen(req.GetName(), MaxDbServiceNameLength); err != nil {
		return api.NewServiceResponse(api.InvalidServiceName, req), true
	}
	if err := CheckDbStrFieldLen(req.GetNamespace(), MaxDbServiceNamespaceLength); err != nil {
		return api.NewServiceResponse(api.InvalidNamespaceName, req), true
	}
	if err := CheckDbMetaDataFieldLen(req.GetMetadata()); err != nil {
		return api.NewServiceResponse(api.InvalidMetadata, req), true
	}
	if err := CheckDbStrFieldLen(req.GetPorts(), MaxDbServicePortsLength); err != nil {
		return api.NewServiceResponse(api.InvalidServicePorts, req), true
	}
	if err := CheckDbStrFieldLen(req.GetBusiness(), MaxDbServiceBusinessLength); err != nil {
		return api.NewServiceResponse(api.InvalidServiceBusiness, req), true
	}
	if err := CheckDbStrFieldLen(req.GetDepartment(), MaxDbServiceDeptLength); err != nil {
		return api.NewServiceResponse(api.InvalidServiceDepartment, req), true
	}
	if err := CheckDbStrFieldLen(req.GetCmdbMod1(), MaxDbServiceCMDBLength); err != nil {
		return api.NewServiceResponse(api.InvalidServiceCMDB, req), true
	}
	if err := CheckDbStrFieldLen(req.GetCmdbMod2(), MaxDbServiceCMDBLength); err != nil {
		return api.NewServiceResponse(api.InvalidServiceCMDB, req), true
	}
	if err := CheckDbStrFieldLen(req.GetCmdbMod3(), MaxDbServiceCMDBLength); err != nil {
		return api.NewServiceResponse(api.InvalidServiceCMDB, req), true
	}
	if err := CheckDbStrFieldLen(req.GetComment(), MaxDbServiceCommentLength); err != nil {
		return api.NewServiceResponse(api.InvalidServiceComment, req), true
	}
	if err := CheckDbStrFieldLen(req.GetOwners(), MaxDbServiceOwnerLength); err != nil {
		return api.NewServiceResponse(api.InvalidServiceOwners, req), true
	}
	if err := CheckDbStrFieldLen(req.GetToken(), MaxDbServiceToken); err != nil {
		return api.NewServiceResponse(api.InvalidServiceToken, req), true
	}
	if err := CheckDbStrFieldLen(req.GetPlatformId(), MaxPlatformIDLength); err != nil {
		return api.NewServiceResponse(api.InvalidPlatformID, req), true
	}
	return nil, false
}<|MERGE_RESOLUTION|>--- conflicted
+++ resolved
@@ -622,11 +622,7 @@
 // getRateLimitingCountWithService 获取服务下限流规则总数
 func (s *Server) getRateLimitingCountWithService(name string, namespace string) (uint32, error) {
 	filter := map[string]string{
-<<<<<<< HEAD
-		"service":      name,
-=======
 		"service":   name,
->>>>>>> f22c7500
 		"namespace": namespace,
 	}
 	total, _, err := s.storage.GetExtendRateLimits(filter, 0, 1)

/**
 * Tencent is pleased to support the open source community by making Polaris available.
 *
 * Copyright (C) 2019 THL A29 Limited, a Tencent company. All rights reserved.
 *
 * Licensed under the BSD 3-Clause License (the "License");
 * you may not use this file except in compliance with the License.
 * You may obtain a copy of the License at
 *
 * https://opensource.org/licenses/BSD-3-Clause
 *
 * Unless required by applicable law or agreed to in writing, software distributed
 * under the License is distributed on an "AS IS" BASIS, WITHOUT WARRANTIES OR
 * CONDITIONS OF ANY KIND, either express or implied. See the License for the
 * specific language governing permissions and limitations under the License.
 */

package test

import (
	"context"
	"fmt"
	"strconv"
	"sync"
	"testing"
	"time"

	"github.com/smartystreets/goconvey/convey"

	api "github.com/polarismesh/polaris-server/common/api/v1"
	"github.com/polarismesh/polaris-server/common/utils"
	"github.com/polarismesh/polaris-server/service"
)

// 测试新增服务
func TestCreateService(t *testing.T) {
	t.Run("正常创建服务", func(t *testing.T) {
		serviceReq, serviceResp := createCommonService(t, 9)
		defer cleanServiceName(serviceReq.GetName().GetValue(), serviceReq.GetNamespace().GetValue())

		if serviceResp.GetName().GetValue() == serviceReq.GetName().GetValue() &&
			serviceResp.GetNamespace().GetValue() == serviceReq.GetNamespace().GetValue() &&
			serviceResp.GetToken().GetValue() != "" {
			t.Logf("pass")
		} else {
			t.Fatalf("error: %+v", serviceResp)
		}
	})

	t.Run("创建重复名字的服务，会返回失败", func(t *testing.T) {
		serviceReq, _ := createCommonService(t, 9)
		defer cleanServiceName(serviceReq.GetName().GetValue(), serviceReq.GetNamespace().GetValue())

		resp := server.CreateService(defaultCtx, serviceReq)
		if !respSuccess(resp) {
			t.Logf("pass: %s", resp.GetInfo().GetValue())
		} else {
			t.Fatalf("error")
		}
	})

	t.Run("创建服务，删除，再次创建，可以正常创建", func(t *testing.T) {
		serviceReq, serviceResp := createCommonService(t, 100)
		defer cleanServiceName(serviceReq.GetName().GetValue(), serviceReq.GetNamespace().GetValue())

		req := &api.Service{
			Name:      utils.NewStringValue(serviceResp.GetName().GetValue()),
			Namespace: utils.NewStringValue(serviceResp.GetNamespace().GetValue()),
			Token:     utils.NewStringValue(serviceResp.GetToken().GetValue()),
		}
		removeCommonServices(t, []*api.Service{req})

		if resp := server.CreateService(defaultCtx, serviceReq); !respSuccess(resp) {
			t.Fatalf("error: %s", resp.GetInfo().GetValue())
		}

		t.Logf("pass")
	})
	t.Run("并发创建服务", func(t *testing.T) {
		var wg sync.WaitGroup
		for i := 0; i < 500; i++ {
			wg.Add(1)
			go func(index int) {
				defer wg.Done()
				serviceReq, _ := createCommonService(t, index)
				cleanServiceName(serviceReq.GetName().GetValue(), serviceReq.GetNamespace().GetValue())
			}(i)
		}
		wg.Wait()
	})
	t.Run("命名空间不存在，无法创建服务", func(t *testing.T) {
		service := &api.Service{
			Name:      utils.NewStringValue("abc"),
			Namespace: utils.NewStringValue("123456"),
			Owners:    utils.NewStringValue("my"),
		}
		resp := server.CreateService(defaultCtx, service)
		if respSuccess(resp) {
			t.Fatalf("error")
		}
		t.Logf("pass: %s", resp.GetInfo().GetValue())
	})
	t.Run("创建服务，metadata个数太多，报错", func(t *testing.T) {
<<<<<<< HEAD
		apiService := &api.Service{
=======
		svc := &api.Service{
>>>>>>> 908b57bf
			Name:      utils.NewStringValue("999"),
			Namespace: utils.NewStringValue("Polaris"),
			Owners:    utils.NewStringValue("my"),
		}
<<<<<<< HEAD
		apiService.Metadata = make(map[string]string)
		for i := 0; i < service.MaxMetadataLength+1; i++ {
			apiService.Metadata[fmt.Sprintf("aa-%d", i)] = "value"
		}
		if resp := server.CreateService(defaultCtx, apiService); !respSuccess(resp) {
=======
		svc.Metadata = make(map[string]string)
		for i := 0; i < service.MaxMetadataLength+1; i++ {
			svc.Metadata[fmt.Sprintf("aa-%d", i)] = "value"
		}
		if resp := server.CreateService(defaultCtx, svc); !respSuccess(resp) {
>>>>>>> 908b57bf
			t.Logf("%s", resp.GetInfo().GetValue())
		} else {
			t.Fatalf("error")
		}
	})
}

// delete services
func TestRemoveServices(t *testing.T) {
	t.Run("删除单个服务，删除成功", func(t *testing.T) {
		serviceReq, serviceResp := createCommonService(t, 59)
		defer cleanServiceName(serviceReq.GetName().GetValue(), serviceReq.GetNamespace().GetValue())

		req := &api.Service{
			Name:      utils.NewStringValue(serviceResp.GetName().GetValue()),
			Namespace: utils.NewStringValue(serviceResp.GetNamespace().GetValue()),
			Token:     utils.NewStringValue(serviceResp.GetToken().GetValue()),
		}

		// wait for data cache
		time.Sleep(time.Second * 2)
		removeCommonServices(t, []*api.Service{req})
		out := server.GetServices(context.Background(), map[string]string{"name": req.GetName().GetValue()})
		if !respSuccess(out) {
			t.Fatalf(out.GetInfo().GetValue())
		}
		if len(out.GetServices()) != 0 {
			t.Fatalf("error: %d", len(out.GetServices()))
		}
	})

	t.Run("删除多个服务，删除成功", func(t *testing.T) {
		var reqs []*api.Service
		for i := 0; i < 100; i++ {
			serviceReq, serviceResp := createCommonService(t, i)
			defer cleanServiceName(serviceReq.GetName().GetValue(), serviceReq.GetNamespace().GetValue())
			req := &api.Service{
				Name:      utils.NewStringValue(serviceResp.GetName().GetValue()),
				Namespace: utils.NewStringValue(serviceResp.GetNamespace().GetValue()),
				Token:     utils.NewStringValue(serviceResp.GetToken().GetValue()),
			}
			reqs = append(reqs, req)
		}

		// wait for data cache
		time.Sleep(time.Second * 2)
		removeCommonServices(t, reqs)
	})

	t.Run("创建一个服务，马上删除，可以正常删除", func(t *testing.T) {
		serviceReq, serviceResp := createCommonService(t, 19)
		defer cleanServiceName(serviceReq.GetName().GetValue(), serviceReq.GetNamespace().GetValue())

		req := &api.Service{
			Name:      utils.NewStringValue(serviceResp.GetName().GetValue()),
			Namespace: utils.NewStringValue(serviceResp.GetNamespace().GetValue()),
			Token:     utils.NewStringValue(serviceResp.GetToken().GetValue()),
		}
		removeCommonServices(t, []*api.Service{req})
	})
	t.Run("创建服务和实例，删除服务，删除失败", func(t *testing.T) {
		serviceReq, serviceResp := createCommonService(t, 19)
		defer cleanServiceName(serviceReq.GetName().GetValue(), serviceReq.GetNamespace().GetValue())

		_, instanceResp := createCommonInstance(t, serviceResp, 100)
		defer cleanInstance(instanceResp.GetId().GetValue())

		resp := server.DeleteService(defaultCtx, serviceResp)
		if !respSuccess(resp) {
			t.Logf("pass: %s", resp.GetInfo().GetValue())
		} else {
			t.Fatalf("error")
		}
	})

	t.Run("并发删除服务", func(t *testing.T) {
		var wg sync.WaitGroup
		for i := 0; i < 20; i++ {
			serviceReq, serviceResp := createCommonService(t, i)
			defer cleanServiceName(serviceReq.GetName().GetValue(), serviceReq.GetNamespace().GetValue())
			req := &api.Service{
				Name:      utils.NewStringValue(serviceResp.GetName().GetValue()),
				Namespace: utils.NewStringValue(serviceResp.GetNamespace().GetValue()),
				Token:     utils.NewStringValue(serviceResp.GetToken().GetValue()),
			}

			wg.Add(1)
			go func(reqs []*api.Service) {
				defer wg.Done()
				removeCommonServices(t, reqs)
			}([]*api.Service{req})
		}
		wg.Wait()
	})
}

// 关联测试
func TestDeleteService2(t *testing.T) {
	t.Run("存在路由配置的情况下，删除服务会失败", func(t *testing.T) {
		serviceReq, serviceResp := createCommonService(t, 20)
		defer cleanServiceName(serviceReq.GetName().GetValue(), serviceReq.GetNamespace().GetValue())

		// 创建一个服务配置
		createCommonRoutingConfig(t, serviceResp, 10, 10)
		defer cleanCommonRoutingConfig(serviceReq.GetName().GetValue(), serviceReq.GetNamespace().GetValue())
		// 删除服务
		resp := server.DeleteService(defaultCtx, serviceResp)
		if respSuccess(resp) {
			t.Fatalf("error")
		}
		t.Logf("pass: %s", resp.GetInfo().GetValue())
	})
	t.Run("重复删除服务，返回成功", func(t *testing.T) {
		serviceReq, serviceResp := createCommonService(t, 20)
		defer cleanServiceName(serviceReq.GetName().GetValue(), serviceReq.GetNamespace().GetValue())

		removeCommonServices(t, []*api.Service{serviceResp})
		removeCommonServices(t, []*api.Service{serviceResp})
	})
	t.Run("存在别名的情况下，删除服务会失败", func(t *testing.T) {
		serviceReq, serviceResp := createCommonService(t, 20)
		defer cleanServiceName(serviceReq.GetName().GetValue(), serviceReq.GetNamespace().GetValue())

		aliasResp1 := createCommonAlias(serviceResp, "", defaultAliasNs, api.AliasType_CL5SID)
		defer cleanServiceName(aliasResp1.Alias.Alias.Value, serviceResp.Namespace.Value)
		aliasResp2 := createCommonAlias(serviceResp, "", defaultAliasNs, api.AliasType_CL5SID)
		defer cleanServiceName(aliasResp2.Alias.Alias.Value, serviceResp.Namespace.Value)

		// 删除服务
		resp := server.DeleteService(defaultCtx, serviceResp)
		if respSuccess(resp) {
			t.Fatalf("error")
		}
		t.Logf("pass: %s", resp.GetInfo().GetValue())
	})
}

// 测试批量获取服务负责人
func TestGetServiceOwner(t *testing.T) {
	t.Run("服务个数为0，返回错误", func(t *testing.T) {
		var reqs []*api.Service
		if resp := server.GetServiceOwner(defaultCtx, reqs); !respSuccess(resp) {
			t.Logf("pass: %s", resp.GetInfo().GetValue())
		} else {
			t.Fatalf("error: %s", resp.GetInfo().GetValue())
		}
	})

	t.Run("服务个数超过100，返回错误", func(t *testing.T) {
		reqs := make([]*api.Service, 0, 101)
		for i := 0; i < 101; i++ {
			req := &api.Service{
				Namespace: utils.NewStringValue("Test"),
				Name:      utils.NewStringValue("test"),
			}
			reqs = append(reqs, req)
		}
		if resp := server.GetServiceOwner(defaultCtx, reqs); !respSuccess(resp) {
			t.Logf("pass: %s", resp.GetInfo().GetValue())
		} else {
			t.Fatalf("error: %s", resp.GetInfo().GetValue())
		}
	})

	t.Run("查询100个超长服务名的服务负责人，数据库不会报错", func(t *testing.T) {
		reqs := make([]*api.Service, 0, 100)
		for i := 0; i < 100; i++ {
			req := &api.Service{
				Namespace: utils.NewStringValue("Development"),
				Name:      utils.NewStringValue(genSpecialStr(128)),
			}
			reqs = append(reqs, req)
		}
		if resp := server.GetServiceOwner(defaultCtx, reqs); !respSuccess(resp) {
			t.Fatalf("error: %s", resp.GetInfo().GetValue())
		}
		t.Log("pass")
	})
}

// 测试获取服务函数
func TestGetService(t *testing.T) {
	t.Run("查询服务列表，可以正常返回", func(t *testing.T) {
		resp := server.GetServices(context.Background(), map[string]string{})
		if !respSuccess(resp) {
			t.Fatalf("error: %s", resp.Info.GetValue())
		}
	})
	t.Run("查询服务列表，只有limit和offset，可以正常返回预计个数的服务", func(t *testing.T) {
		total := 20
		reqs := make([]*api.Service, 0, total)
		for i := 0; i < total; i++ {
			serviceReq, _ := createCommonService(t, i+10)
			reqs = append(reqs, serviceReq)
			defer cleanServiceName(serviceReq.GetName().GetValue(), serviceReq.GetNamespace().GetValue())
		}

		// 创建完，直接查询
		filters := map[string]string{"offset": "0", "limit": "100"}
		resp := server.GetServices(context.Background(), filters)
		if !respSuccess(resp) {
			t.Fatalf("error: %s", resp.Info.GetValue())
		}

		if resp.GetSize().GetValue() >= uint32(total) && resp.GetSize().GetValue() <= 100 {
			t.Logf("pass")
		} else {
			t.Fatalf("error: %d %d", resp.GetSize().GetValue(), total)
		}
	})

	t.Run("查询服务列表，没有filter，只回复默认的service", func(t *testing.T) {
		total := 10
		for i := 0; i < total; i++ {
			serviceReq, _ := createCommonService(t, i+10)
			defer cleanServiceName(serviceReq.GetName().GetValue(), serviceReq.GetNamespace().GetValue())
		}

		resp := server.GetServices(context.Background(), map[string]string{})
		if !respSuccess(resp) {
			t.Fatalf("error: %s", resp.Info.GetValue())
		}
		if resp.GetSize().GetValue() >= 10 {
			t.Logf("pass")
		} else {
			t.Fatalf("error: %d", resp.GetSize().GetValue())
		}
	})
	t.Run("查询服务列表，只能查询到源服务，无法查询到别名", func(t *testing.T) {
		total := 10
		for i := 0; i < total; i++ {
			_, serviceResp := createCommonService(t, i+102)
			defer cleanServiceName(serviceResp.GetName().GetValue(), serviceResp.GetNamespace().GetValue())
			aliasResp := createCommonAlias(serviceResp, "", defaultAliasNs, api.AliasType_CL5SID)
			defer cleanServiceName(aliasResp.Alias.Alias.Value, serviceResp.Namespace.Value)
		}
		resp := server.GetServices(context.Background(), map[string]string{"owner": "service-owner-102"})
		if !respSuccess(resp) {
			t.Fatalf("error: %s", resp.Info.GetValue())
		}
		if resp.GetSize().GetValue() != 1 {
			t.Fatalf("error: %d", resp.GetSize().GetValue())
		}
	})
}

// 测试获取服务列表，参数校验
func TestGetServices2(t *testing.T) {
	t.Run("查询服务列表，limit有最大为100的限制", func(t *testing.T) {
		total := 101
		for i := 0; i < total; i++ {
			serviceReq, _ := createCommonService(t, i+10)
			defer cleanServiceName(serviceReq.GetName().GetValue(), serviceReq.GetNamespace().GetValue())
		}

		filters := map[string]string{"offset": "0", "limit": "600"}
		resp := server.GetServices(context.Background(), filters)
		if !respSuccess(resp) {
			t.Fatalf("error: %s", resp.Info.GetValue())
		}
		if resp.GetSize().GetValue() == service.QueryMaxLimit {
			t.Logf("pass")
		} else {
			t.Fatalf("error: %d", resp.GetSize().GetValue())
		}
	})
	t.Run("查询服务列表，offset参数不为int，返回错误", func(t *testing.T) {
		filters := map[string]string{"offset": "abc", "limit": "200"}
		resp := server.GetServices(context.Background(), filters)
		if !respSuccess(resp) {
			t.Logf("pass: %s", resp.Info.GetValue())
		} else {
			t.Fatalf("error")
		}
	})
	t.Run("查询服务列表，limit参数不为int，返回错误", func(t *testing.T) {
		filters := map[string]string{"offset": "0", "limit": "ss"}
		resp := server.GetServices(context.Background(), filters)
		if !respSuccess(resp) {
			t.Logf("pass: %s", resp.Info.GetValue())
		} else {
			t.Fatalf("error")
		}
	})
	t.Run("查询服务列表，offset参数为负数，返回错误", func(t *testing.T) {
		filters := map[string]string{"offset": "-100", "limit": "10"}
		resp := server.GetServices(context.Background(), filters)
		if !respSuccess(resp) {
			t.Logf("pass: %s", resp.Info.GetValue())
		} else {
			t.Fatalf("error")
		}
	})
	t.Run("查询服务列表，limit参数为负数，返回错误", func(t *testing.T) {
		filters := map[string]string{"offset": "100", "limit": "-10"}
		resp := server.GetServices(context.Background(), filters)
		if !respSuccess(resp) {
			t.Logf("pass: %s", resp.Info.GetValue())
		} else {
			t.Fatalf("error")
		}
	})
	t.Run("查询服务列表，单独提供port参数，返回错误", func(t *testing.T) {
		filters := map[string]string{"port": "100"}
		resp := server.GetServices(context.Background(), filters)
		if !respSuccess(resp) {
			t.Logf("pass: %s", resp.Info.GetValue())
		} else {
			t.Fatalf("error")
		}
	})
	t.Run("查询服务列表，port参数有误，返回错误", func(t *testing.T) {
		filters := map[string]string{"port": "p100", "host": "127.0.0.1"}
		resp := server.GetServices(context.Background(), filters)
		if !respSuccess(resp) {
			t.Logf("pass: %s", resp.Info.GetValue())
		} else {
			t.Fatalf("error")
		}
	})
}

// 有基础的过滤条件的查询服务列表
func TestGetService3(t *testing.T) {
	t.Run("根据服务名，可以正常过滤", func(t *testing.T) {
		var reqs []*api.Service
		serviceReq, _ := createCommonService(t, 100)
		reqs = append(reqs, serviceReq)
		defer cleanServiceName(serviceReq.GetName().GetValue(), serviceReq.GetNamespace().GetValue())

		namespaceReq, _ := createCommonNamespace(t, 100)
		defer cleanNamespace(namespaceReq.GetName().GetValue())

		serviceReq.Namespace = utils.NewStringValue(namespaceReq.GetName().GetValue())
		if resp := server.CreateService(defaultCtx, serviceReq); !respSuccess(resp) {
			t.Fatalf("error: %s", resp.GetInfo().GetValue())
		}
		reqs = append(reqs, serviceReq)
		defer cleanServiceName(serviceReq.GetName().GetValue(), serviceReq.GetNamespace().GetValue())

		name := serviceReq.GetName().GetValue()
		filters := map[string]string{"offset": "0", "limit": "10", "name": name}
		resp := server.GetServices(context.Background(), filters)
		if !respSuccess(resp) {
			t.Fatalf("error: %s", resp.GetInfo().GetValue())
		}

		CheckGetService(t, reqs, resp.GetServices())
		t.Logf("pass")
	})

	t.Run("多重过滤条件，可以生效", func(t *testing.T) {
		total := 10
		var name, namespace string
		for i := 0; i < total; i++ {
			serviceReq, _ := createCommonService(t, 100)
			defer cleanServiceName(serviceReq.GetName().GetValue(), serviceReq.GetNamespace().GetValue())
			if i == 5 {
				name = serviceReq.GetName().GetValue()
				namespace = serviceReq.GetNamespace().GetValue()
			}
		}
		filters := map[string]string{"offset": "0", "limit": "10", "name": name, "namespace": namespace}
		resp := server.GetServices(context.Background(), filters)
		if !respSuccess(resp) {
			t.Fatalf("error: %s", resp.GetInfo().GetValue())
		}
		if len(resp.Services) != 1 {
			t.Fatalf("error: %d", len(resp.Services))
		}
	})

	t.Run("owner过滤条件会生效", func(t *testing.T) {
		total := 60
		for i := 0; i < total; i++ {
			serviceReq, _ := createCommonService(t, i+10)
			defer cleanServiceName(serviceReq.GetName().GetValue(), serviceReq.GetNamespace().GetValue())
		}

		filters := map[string]string{"offset": "0", "limit": "100", "owner": "service-owner-10"}
		resp := server.GetServices(context.Background(), filters)
		if !respSuccess(resp) {
			t.Fatalf("error: %s", resp.GetInfo().GetValue())
		}
		if len(resp.Services) != 1 {
			t.Fatalf("error: %d", len(resp.Services))
		}
	})
}

// 异常场景
func TestGetServices4(t *testing.T) {
	t.Run("查询服务列表，新建一批服务，删除部分，再查询，可以过滤掉删除的", func(t *testing.T) {
		total := 50
		for i := 0; i < total; i++ {
			serviceReq, serviceResp := createCommonService(t, i+5)
			defer cleanServiceName(serviceReq.GetName().GetValue(), serviceReq.GetNamespace().GetValue())
			if i%2 == 0 {
				removeCommonServices(t, []*api.Service{serviceResp})
			}
		}

		query := map[string]string{
			"offset": "0",
			"limit":  "100",
			"name":   "test-service-*",
		}
		resp := server.GetServices(context.Background(), query)
		if !respSuccess(resp) {
			t.Fatalf("error: %s", resp.Info.GetValue())
		}
		if resp.GetSize().GetValue() == uint32(total/2) {
			t.Logf("pass")
		} else {
			t.Fatalf("error: %d", resp.GetSize().GetValue())
		}
	})
	// 新建几个服务，不同metadata
	t.Run("根据metadata可以过滤services", func(t *testing.T) {
		service1 := genMainService(1)
		service1.Metadata = map[string]string{
			"key1": "value1",
			"key2": "value2",
			"key3": "value3",
		}
		service2 := genMainService(2)
		service2.Metadata = map[string]string{
			"key2": "value2",
			"key3": "value3",
		}
		service3 := genMainService(3)
		service3.Metadata = map[string]string{"key3": "value3"}
		if resp := server.CreateServices(defaultCtx, []*api.Service{service1, service2, service3}); !respSuccess(resp) {
			t.Fatalf("error: %+v", resp)
		}
		defer cleanServiceName(service1.GetName().GetValue(), service1.GetNamespace().GetValue())
		defer cleanServiceName(service2.GetName().GetValue(), service2.GetNamespace().GetValue())
		defer cleanServiceName(service3.GetName().GetValue(), service3.GetNamespace().GetValue())

		resps := server.GetServices(context.Background(), map[string]string{"keys": "key3", "values": "value3"})
		if len(resps.GetServices()) != 3 && resps.GetAmount().GetValue() != 3 {
			t.Fatalf("error: %d", len(resps.GetServices()))
		}
		resps = server.GetServices(context.Background(), map[string]string{"keys": "key2", "values": "value2"})
		if len(resps.GetServices()) != 2 && resps.GetAmount().GetValue() != 2 {
			t.Fatalf("error: %d", len(resps.GetServices()))
		}
		resps = server.GetServices(context.Background(), map[string]string{"keys": "key1", "values": "value1"})
		if len(resps.GetServices()) != 1 && resps.GetAmount().GetValue() != 1 {
			t.Fatalf("error: %d", len(resps.GetServices()))
		}
		resps = server.GetServices(context.Background(), map[string]string{"keys": "key1", "values": "value2"})
		if len(resps.GetServices()) != 0 && resps.GetAmount().GetValue() != 0 {
			t.Fatalf("error: %d", len(resps.GetServices()))
		}
	})
}

// 联合查询场景
func TestGetServices5(t *testing.T) {
	getServiceCheck := func(resp *api.BatchQueryResponse, amount, size uint32) {
		t.Logf("gocheck resp: %v", resp)
		convey.So(respSuccess(resp), convey.ShouldEqual, true)
		convey.So(resp.GetAmount().GetValue(), convey.ShouldEqual, amount)
		convey.So(resp.GetSize().GetValue(), convey.ShouldEqual, size)
	}
	convey.Convey("支持host查询到服务", t, func() {
		_, serviceResp := createCommonService(t, 200)
		defer cleanServiceName(serviceResp.GetName().GetValue(), serviceResp.GetNamespace().GetValue())
		instanceReq, instanceResp := createCommonInstance(t, serviceResp, 100)
		defer cleanInstance(instanceResp.GetId().GetValue())
		instanceReq, instanceResp = createCommonInstance(t, serviceResp, 101)
		defer cleanInstance(instanceResp.GetId().GetValue())
		query := map[string]string{
			"owner": "service-owner-200",
			"host":  instanceReq.GetHost().GetValue(),
		}
		convey.Convey("check-1", func() { getServiceCheck(server.GetServices(context.Background(), query), 1, 1) })

		// 同host的实例，对应一个服务，那么返回值也是一个
		instanceReq.Port.Value = 999
		resp := server.CreateInstance(defaultCtx, instanceReq)
		convey.So(respSuccess(resp), convey.ShouldEqual, true)
		defer cleanInstance(resp.Instance.GetId().GetValue())
		convey.Convey("check-2", func() { getServiceCheck(server.GetServices(context.Background(), query), 1, 1) })
	})
	convey.Convey("支持host和port配合查询服务", t, func() {
		host1 := "127.0.0.1"
		port1 := uint32(8081)
		host2 := "127.0.0.2"
		port2 := uint32(8082)
		_, serviceResp1 := createCommonService(t, 200)
		defer cleanServiceName(serviceResp1.GetName().GetValue(), serviceResp1.GetNamespace().GetValue())
		_, instanceResp1 := addHostPortInstance(t, serviceResp1, host1, port1)
		defer cleanInstance(instanceResp1.GetId().GetValue())
		_, serviceResp2 := createCommonService(t, 300)
		defer cleanServiceName(serviceResp2.GetName().GetValue(), serviceResp2.GetNamespace().GetValue())
		_, instanceResp2 := addHostPortInstance(t, serviceResp2, host1, port2)
		defer cleanInstance(instanceResp2.GetId().GetValue())
		_, serviceResp3 := createCommonService(t, 400)
		defer cleanServiceName(serviceResp3.GetName().GetValue(), serviceResp3.GetNamespace().GetValue())
		_, instanceResp3 := addHostPortInstance(t, serviceResp3, host2, port1)
		defer cleanInstance(instanceResp3.GetId().GetValue())
		_, serviceResp4 := createCommonService(t, 500)
		defer cleanServiceName(serviceResp4.GetName().GetValue(), serviceResp4.GetNamespace().GetValue())
		_, instanceResp4 := addHostPortInstance(t, serviceResp4, host2, port2)
		defer cleanInstance(instanceResp4.GetId().GetValue())

		query := map[string]string{
			"host": host1,
			"port": strconv.Itoa(int(port1)),
		}
		convey.Convey("check-1-1", func() {
			getServiceCheck(
				server.GetServices(context.Background(), query), 1, 1)
		})
		query["host"] = host1 + "," + host2
		convey.Convey("check-2-1", func() {
			getServiceCheck(
				server.GetServices(context.Background(), query), 2, 2)
		})
		query["port"] = fmt.Sprintf("%d,%d", port1, port2)
		convey.Convey("check-2-2", func() {
			getServiceCheck(
				server.GetServices(context.Background(), query), 4, 4)
		})
	})
	convey.Convey("多个服务，对应同个host，返回多个服务", t, func() {
		count := 10
		var instance *api.Instance
		for i := 0; i < count; i++ {
			_, serviceResp := createCommonService(t, i)
			defer cleanServiceName(serviceResp.GetName().GetValue(), serviceResp.GetNamespace().GetValue())
			_, instanceResp := createCommonInstance(t, serviceResp, 100)
			defer cleanInstance(instanceResp.GetId().GetValue())
			instance = instanceResp
			_, instanceResp = createCommonInstance(t, serviceResp, 202)
			defer cleanInstance(instanceResp.GetId().GetValue())
		}
		query := map[string]string{
			"host":  instance.GetHost().GetValue(),
			"limit": "5",
		}
		convey.Convey("check-1", func() {
			getServiceCheck(
				server.GetServices(context.Background(), query), uint32(count), 5)
		})
	})
}

// 测试更新服务
func TestUpdateService(t *testing.T) {
	_, serviceResp := createCommonService(t, 200)
	defer cleanServiceName(serviceResp.GetName().GetValue(), serviceResp.GetNamespace().GetValue())
	t.Run("正常更新服务，所有属性都生效", func(t *testing.T) {
		updateReq := &api.Service{
			Name:      serviceResp.Name,
			Namespace: serviceResp.Namespace,
			Metadata: map[string]string{
				"new-key":   "1",
				"new-key-2": "2",
				"new-key-3": "3",
			},
			Ports:      utils.NewStringValue("new-ports"),
			Business:   utils.NewStringValue("new-business"),
			Department: utils.NewStringValue("new-business"),
			CmdbMod1:   utils.NewStringValue("new-cmdb-mod1"),
			CmdbMod2:   utils.NewStringValue("new-cmdb-mo2"),
			CmdbMod3:   utils.NewStringValue("new-cmdb-mod3"),
			Comment:    utils.NewStringValue("new-comment"),
			Owners:     utils.NewStringValue("new-owner"),
			Token:      serviceResp.Token,
		}
		resp := server.UpdateService(defaultCtx, updateReq)
		if !respSuccess(resp) {
			t.Fatalf("error: %s", resp.GetInfo().GetValue())
		}

		// get service
		query := map[string]string{
			"name":      updateReq.GetName().GetValue(),
			"namespace": updateReq.GetNamespace().GetValue(),
		}
		services := server.GetServices(context.Background(), query)
		if !respSuccess(services) {
			t.Fatalf("error: %s", services.GetInfo().GetValue())
		}
		if services.GetSize().GetValue() != 1 {
			t.Fatalf("error: %d", services.GetSize().GetValue())
		}

		serviceCheck(t, updateReq, services.GetServices()[0])
	})
	t.Run("更新服务，metadata数据个数太多，报错", func(t *testing.T) {
		serviceResp.Metadata = make(map[string]string)
		for i := 0; i < service.MaxMetadataLength+1; i++ {
			serviceResp.Metadata[fmt.Sprintf("update-%d", i)] = "abc"
		}
		if resp := server.UpdateService(defaultCtx, serviceResp); !respSuccess(resp) {
			t.Logf("pass: %s", resp.GetInfo().GetValue())
		} else {
			t.Fatalf("error")
		}
	})
	t.Run("更新服务，metadata为空，长度为0，则删除所有metadata", func(t *testing.T) {
		serviceResp.Metadata = make(map[string]string)
		if resp := server.UpdateService(defaultCtx, serviceResp); !respSuccess(resp) {
			t.Fatalf("error: %s", resp.GetInfo().GetValue())
		}
		getResp := server.GetServices(context.Background(), map[string]string{"name": serviceResp.Name.Value})
		if !respSuccess(getResp) {
			t.Fatalf("error: %s", getResp.GetInfo().GetValue())
		}
		if len(getResp.Services[0].Metadata) != 0 {
			t.Fatalf("error: %d", len(getResp.Services[0].Metadata))
		}
	})
	t.Run("更新服务，不允许更新别名", func(t *testing.T) {
		aliasResp := createCommonAlias(serviceResp, "update.service.alias.xxx", defaultAliasNs, api.AliasType_DEFAULT)
		defer cleanServiceName(aliasResp.Alias.Alias.Value, serviceResp.Namespace.Value)

		aliasService := &api.Service{
			Name:       aliasResp.Alias.Alias,
			Namespace:  serviceResp.Namespace,
			Department: utils.NewStringValue("123"),
			Token:      serviceResp.Token,
		}
		if resp := server.UpdateService(defaultCtx, aliasService); respSuccess(resp) {
			t.Fatalf("error: update alias success")
		} else {
			t.Logf("update alias return: %s", resp.GetInfo().GetValue())
		}
	})
}

// 服务更新，noChange测试
func TestNoNeedUpdateService(t *testing.T) {
	_, serviceResp := createCommonService(t, 500)
	defer cleanServiceName(serviceResp.GetName().GetValue(), serviceResp.GetNamespace().GetValue())
	t.Run("数据没有任意变更，返回不需要变更", func(t *testing.T) {
		resp := server.UpdateService(defaultCtx, serviceResp)
		if resp.GetCode().GetValue() != api.NoNeedUpdate {
			t.Fatalf("error: %+v", resp)
		}
	})
	req := &api.Service{
		Name:      serviceResp.Name,
		Namespace: serviceResp.Namespace,
		Token:     serviceResp.Token,
	}
	t.Run("metadata为空，不需要变更", func(t *testing.T) {
		req.Metadata = nil
		if resp := server.UpdateService(defaultCtx, req); resp.GetCode().GetValue() != api.NoNeedUpdate {
			t.Fatalf("error: %+v", resp)
		}
		req.Comment = serviceResp.Comment
		if resp := server.UpdateService(defaultCtx, req); resp.GetCode().GetValue() != api.NoNeedUpdate {
			t.Fatalf("error: %+v", resp)
		}
	})
	t.Run("metadata不为空，但是没变更，也不需要更新", func(t *testing.T) {
		req.Metadata = serviceResp.Metadata
		if resp := server.UpdateService(defaultCtx, req); resp.GetCode().GetValue() != api.NoNeedUpdate {
			t.Fatalf("error: %+v", resp)
		}
	})
	t.Run("其他字段更新，metadata没有更新，不需要更新metadata", func(t *testing.T) {
		req.Metadata = serviceResp.Metadata
		req.Comment = utils.NewStringValue("1357986420")
		if resp := server.UpdateService(defaultCtx, req); resp.GetCode().GetValue() != api.ExecuteSuccess {
			t.Fatalf("error: %+v", resp)
		}
	})
	t.Run("只有一个字段变更，service就执行变更操作", func(t *testing.T) {
		baseReq := api.Service{
			Name:      serviceResp.Name,
			Namespace: serviceResp.Namespace,
			Token:     serviceResp.Token,
		}

		r := baseReq
		r.Ports = utils.NewStringValue("90909090")
		if resp := server.UpdateService(defaultCtx, &r); resp.GetCode().GetValue() != api.ExecuteSuccess {
			t.Fatalf("error: %+v", resp)
		}

		r = baseReq
		r.Business = utils.NewStringValue("new-business")
		if resp := server.UpdateService(defaultCtx, &r); resp.GetCode().GetValue() != api.ExecuteSuccess {
			t.Fatalf("error: %+v", resp)
		}

		r = baseReq
		r.Department = utils.NewStringValue("new-department-1")
		if resp := server.UpdateService(defaultCtx, &r); resp.GetCode().GetValue() != api.ExecuteSuccess {
			t.Fatalf("error: %+v", resp)
		}

		r = baseReq
		r.CmdbMod1 = utils.NewStringValue("new-CmdbMod1-1")
		if resp := server.UpdateService(defaultCtx, &r); resp.GetCode().GetValue() != api.ExecuteSuccess {
			t.Fatalf("error: %+v", resp)
		}

		r = baseReq
		r.CmdbMod2 = utils.NewStringValue("new-CmdbMod2-1")
		if resp := server.UpdateService(defaultCtx, &r); resp.GetCode().GetValue() != api.ExecuteSuccess {
			t.Fatalf("error: %+v", resp)
		}

		r = baseReq
		r.CmdbMod3 = utils.NewStringValue("new-CmdbMod3-1")
		if resp := server.UpdateService(defaultCtx, &r); resp.GetCode().GetValue() != api.ExecuteSuccess {
			t.Fatalf("error: %+v", resp)
		}

		r = baseReq
		r.Comment = utils.NewStringValue("new-Comment-1")
		if resp := server.UpdateService(defaultCtx, &r); resp.GetCode().GetValue() != api.ExecuteSuccess {
			t.Fatalf("error: %+v", resp)
		}

		r = baseReq
		r.Owners = utils.NewStringValue("new-Owners-1")
		if resp := server.UpdateService(defaultCtx, &r); resp.GetCode().GetValue() != api.ExecuteSuccess {
			t.Fatalf("error: %+v", resp)
		}
	})
}

// 测试serviceToken相关的操作
func TestServiceToken(t *testing.T) {
	_, serviceResp := createCommonService(t, 200)
	defer cleanServiceName(serviceResp.GetName().GetValue(), serviceResp.GetNamespace().GetValue())
	t.Run("可以正常获取serviceToken", func(t *testing.T) {
		req := &api.Service{
			Name:      serviceResp.GetName(),
			Namespace: serviceResp.GetNamespace(),
			Token:     serviceResp.GetToken(),
		}

		resp := server.GetServiceToken(defaultCtx, req)
		if !respSuccess(resp) {
			t.Fatalf("error: %s", resp.GetInfo().GetValue())
		}
		if resp.GetService().GetToken().GetValue() != serviceResp.GetToken().GetValue() {
			t.Fatalf("error")
		}
	})

	t.Run("获取别名的token，返回源服务的token", func(t *testing.T) {
		aliasResp := createCommonAlias(serviceResp, "get.token.xxx", defaultAliasNs, api.AliasType_DEFAULT)
		defer cleanServiceName(aliasResp.Alias.Alias.Value, serviceResp.Namespace.Value)
		t.Logf("%+v", aliasResp)

		req := &api.Service{
			Name:      aliasResp.Alias.Alias,
			Namespace: serviceResp.GetNamespace(),
			Token:     serviceResp.GetToken(),
		}
		t.Logf("%+v", req)
		if resp := server.GetServiceToken(defaultCtx, req); !respSuccess(resp) {
			t.Fatalf("error: %s", resp.GetInfo().GetValue())
		} else if resp.GetService().GetToken().GetValue() != serviceResp.GetToken().GetValue() {
			t.Fatalf("error")
		}
	})

	t.Run("可以正常更新serviceToken", func(t *testing.T) {
		resp := server.UpdateServiceToken(defaultCtx, serviceResp)
		if !respSuccess(resp) {
			t.Fatalf("error :%s", resp.GetInfo().GetValue())
		}
		if resp.GetService().GetToken().GetValue() == serviceResp.GetToken().GetValue() {
			t.Fatalf("error: %s %s", resp.GetService().GetToken().GetValue(),
				serviceResp.GetToken().GetValue())
		}
		serviceResp.Token.Value = resp.Service.Token.Value // set token
	})

	t.Run("alias不允许更新token", func(t *testing.T) {
		aliasResp := createCommonAlias(serviceResp, "update.token.xxx", defaultAliasNs, api.AliasType_DEFAULT)
		defer cleanServiceName(aliasResp.Alias.Alias.Value, serviceResp.Namespace.Value)

		req := &api.Service{
			Name:      aliasResp.Alias.Alias,
			Namespace: serviceResp.Namespace,
			Token:     serviceResp.Token,
		}
		if resp := server.UpdateServiceToken(defaultCtx, req); respSuccess(resp) {
			t.Fatalf("error")
		}
	})
}

// 测试response格式化
func TestFormatBatchWriteResponse(t *testing.T) {
	t.Run("同样的错误码，返回一个错误码4XX", func(t *testing.T) {
		responses := api.NewBatchWriteResponse(api.ExecuteSuccess)
		for i := 0; i < 10; i++ {
			responses.Collect(api.NewResponse(api.NotFoundService))
		}

		responses = api.FormatBatchWriteResponse(responses)
		if responses.GetCode().GetValue() != api.NotFoundService {
			t.Fatalf("%+v", responses)
		}
	})
	t.Run("同样的错误码，返回一个错误码5XX", func(t *testing.T) {
		responses := api.NewBatchWriteResponse(api.ExecuteSuccess)
		for i := 0; i < 10; i++ {
			responses.Collect(api.NewResponse(api.StoreLayerException))
		}

		responses = api.FormatBatchWriteResponse(responses)
		if responses.GetCode().GetValue() != api.StoreLayerException {
			t.Fatalf("%+v", responses)
		}
	})
	t.Run("有5XX和2XX，返回5XX", func(t *testing.T) {
		responses := api.NewBatchWriteResponse(api.ExecuteSuccess)
		responses.Collect(api.NewResponse(api.ExecuteSuccess))
		responses.Collect(api.NewResponse(api.NotFoundNamespace))
		responses.Collect(api.NewResponse(api.ParseRateLimitException))
		responses.Collect(api.NewResponse(api.ParseException))
		responses = api.FormatBatchWriteResponse(responses)
		if responses.GetCode().GetValue() != api.ExecuteException {
			t.Fatalf("%+v", responses)
		}
	})
	t.Run("没有5XX，有4XX，返回4XX", func(t *testing.T) {
		responses := api.NewBatchWriteResponse(api.ExecuteSuccess)
		responses.Collect(api.NewResponse(api.ExecuteSuccess))
		responses.Collect(api.NewResponse(api.NotFoundNamespace))
		responses.Collect(api.NewResponse(api.NoNeedUpdate))
		responses.Collect(api.NewResponse(api.InvalidInstanceID))
		responses.Collect(api.NewResponse(api.ExecuteSuccess))
		responses = api.FormatBatchWriteResponse(responses)
		if responses.GetCode().GetValue() != api.BadRequest {
			t.Fatalf("%+v", responses)
		}
	})
	t.Run("全是2XX", func(t *testing.T) {
		responses := api.NewBatchWriteResponse(api.ExecuteSuccess)
		responses.Collect(api.NewResponse(api.ExecuteSuccess))
		responses.Collect(api.NewResponse(api.NoNeedUpdate))
		responses.Collect(api.NewResponse(api.DataNoChange))
		responses.Collect(api.NewResponse(api.NoNeedUpdate))
		responses.Collect(api.NewResponse(api.ExecuteSuccess))
		responses = api.FormatBatchWriteResponse(responses)
		if responses.GetCode().GetValue() != api.ExecuteSuccess {
			t.Fatalf("%+v", responses)
		}
	})
}

// test对service字段进行校验
func TestCheckServiceFieldLen(t *testing.T) {
	service := genMainService(400)
	t.Run("服务名超长", func(t *testing.T) {
		str := genSpecialStr(129)
		oldName := service.Name
		service.Name = utils.NewStringValue(str)
		resp := server.CreateService(defaultCtx, service)
		service.Name = oldName
		if resp.Code.Value != api.InvalidServiceName {
			t.Fatalf("%+v", resp)
		}
	})
	t.Run("命名空间超长", func(t *testing.T) {
		str := genSpecialStr(129)
		oldNameSpace := service.Namespace
		service.Namespace = utils.NewStringValue(str)
		resp := server.CreateService(defaultCtx, service)
		service.Namespace = oldNameSpace
		if resp.Code.Value != api.InvalidNamespaceName {
			t.Fatalf("%+v", resp)
		}
	})
	t.Run("Metadata超长", func(t *testing.T) {
		str := genSpecialStr(129)
		oldMetadata := service.Metadata
		oldMetadata[str] = str
		resp := server.CreateService(defaultCtx, service)
		service.Metadata = make(map[string]string)
		if resp.Code.Value != api.InvalidMetadata {
			t.Fatalf("%+v", resp)
		}
	})
	t.Run("服务ports超长", func(t *testing.T) {
		str := genSpecialStr(8193)
		oldPort := service.Ports
		service.Ports = utils.NewStringValue(str)
		resp := server.CreateService(defaultCtx, service)
		service.Ports = oldPort
		if resp.Code.Value != api.InvalidServicePorts {
			t.Fatalf("%+v", resp)
		}
	})
	t.Run("服务Business超长", func(t *testing.T) {
		str := genSpecialStr(129)
		oldBusiness := service.Business
		service.Business = utils.NewStringValue(str)
		resp := server.CreateService(defaultCtx, service)
		service.Business = oldBusiness
		if resp.Code.Value != api.InvalidServiceBusiness {
			t.Fatalf("%+v", resp)
		}
	})
	t.Run("服务-部门超长", func(t *testing.T) {
		str := genSpecialStr(1025)
		oldDepartment := service.Department
		service.Department = utils.NewStringValue(str)
		resp := server.CreateService(defaultCtx, service)
		service.Department = oldDepartment
		if resp.Code.Value != api.InvalidServiceDepartment {
			t.Fatalf("%+v", resp)
		}
	})
	t.Run("服务cmdb超长", func(t *testing.T) {
		str := genSpecialStr(1025)
		oldCMDB := service.CmdbMod1
		service.CmdbMod1 = utils.NewStringValue(str)
		resp := server.CreateService(defaultCtx, service)
		service.CmdbMod1 = oldCMDB
		if resp.Code.Value != api.InvalidServiceCMDB {
			t.Fatalf("%+v", resp)
		}
	})
	t.Run("服务comment超长", func(t *testing.T) {
		str := genSpecialStr(1025)
		oldComment := service.Comment
		service.Comment = utils.NewStringValue(str)
		resp := server.CreateService(defaultCtx, service)
		service.Comment = oldComment
		if resp.Code.Value != api.InvalidServiceComment {
			t.Fatalf("%+v", resp)
		}
	})
	t.Run("服务owner超长", func(t *testing.T) {
		str := genSpecialStr(1025)
		oldOwner := service.Owners
		service.Owners = utils.NewStringValue(str)
		resp := server.CreateService(defaultCtx, service)
		service.Owners = oldOwner
		if resp.Code.Value != api.InvalidServiceOwners {
			t.Fatalf("%+v", resp)
		}
	})
	t.Run("服务token超长", func(t *testing.T) {
		str := genSpecialStr(2049)
		oldToken := service.Token
		service.Token = utils.NewStringValue(str)
		resp := server.CreateService(defaultCtx, service)
		service.Token = oldToken
		if resp.Code.Value != api.InvalidServiceToken {
			t.Fatalf("%+v", resp)
		}
	})
	t.Run("检测字段为空指针", func(t *testing.T) {
		oldName := service.Name
		service.Name = nil
		resp := server.CreateService(defaultCtx, service)
		service.Name = oldName
		if resp.Code.Value != api.InvalidServiceName {
			t.Fatalf("%+v", resp)
		}
	})
	t.Run("检测字段为空", func(t *testing.T) {
		oldName := service.Name
		service.Name = utils.NewStringValue("")
		resp := server.CreateService(defaultCtx, service)
		service.Name = oldName
		if resp.Code.Value != api.InvalidServiceName {
			t.Fatalf("%+v", resp)
		}
	})
}<|MERGE_RESOLUTION|>--- conflicted
+++ resolved
@@ -101,28 +101,20 @@
 		t.Logf("pass: %s", resp.GetInfo().GetValue())
 	})
 	t.Run("创建服务，metadata个数太多，报错", func(t *testing.T) {
-<<<<<<< HEAD
-		apiService := &api.Service{
-=======
+
 		svc := &api.Service{
->>>>>>> 908b57bf
+
 			Name:      utils.NewStringValue("999"),
 			Namespace: utils.NewStringValue("Polaris"),
 			Owners:    utils.NewStringValue("my"),
 		}
-<<<<<<< HEAD
-		apiService.Metadata = make(map[string]string)
-		for i := 0; i < service.MaxMetadataLength+1; i++ {
-			apiService.Metadata[fmt.Sprintf("aa-%d", i)] = "value"
-		}
-		if resp := server.CreateService(defaultCtx, apiService); !respSuccess(resp) {
-=======
+
 		svc.Metadata = make(map[string]string)
 		for i := 0; i < service.MaxMetadataLength+1; i++ {
 			svc.Metadata[fmt.Sprintf("aa-%d", i)] = "value"
 		}
 		if resp := server.CreateService(defaultCtx, svc); !respSuccess(resp) {
->>>>>>> 908b57bf
+
 			t.Logf("%s", resp.GetInfo().GetValue())
 		} else {
 			t.Fatalf("error")

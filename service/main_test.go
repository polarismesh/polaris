/**
 * Tencent is pleased to support the open source community by making Polaris available.
 *
 * Copyright (C) 2019 THL A29 Limited, a Tencent company. All rights reserved.
 *
 * Licensed under the BSD 3-Clause License (the "License");
 * you may not use this file except in compliance with the License.
 * You may obtain a copy of the License at
 *
 * https://opensource.org/licenses/BSD-3-Clause
 *
 * Unless required by applicable law or agreed to in writing, software distributed
 * under the License is distributed on an "AS IS" BASIS, WITHOUT WARRANTIES OR
 * CONDITIONS OF ANY KIND, either express or implied. See the License for the
 * specific language governing permissions and limitations under the License.
 */

package service

import (
	"context"
	"database/sql"
	"encoding/json"
	"errors"
	"fmt"
	"os"
	"strconv"
	"strings"
	"testing"
	"time"

	"github.com/boltdb/bolt"
	_ "github.com/go-sql-driver/mysql"
	"github.com/golang/protobuf/ptypes"
	"github.com/golang/protobuf/ptypes/duration"
	"github.com/golang/protobuf/ptypes/wrappers"
	apifault "github.com/polarismesh/specification/source/go/api/v1/fault_tolerance"
	apimodel "github.com/polarismesh/specification/source/go/api/v1/model"
	apiservice "github.com/polarismesh/specification/source/go/api/v1/service_manage"
	apitraffic "github.com/polarismesh/specification/source/go/api/v1/traffic_manage"
	"gopkg.in/yaml.v2"

	"github.com/polarismesh/polaris/auth"
	_ "github.com/polarismesh/polaris/auth/defaultauth"
	"github.com/polarismesh/polaris/cache"
	_ "github.com/polarismesh/polaris/cache"
	api "github.com/polarismesh/polaris/common/api/v1"
	"github.com/polarismesh/polaris/common/eventhub"
	commonlog "github.com/polarismesh/polaris/common/log"
	"github.com/polarismesh/polaris/common/metrics"
	"github.com/polarismesh/polaris/common/utils"
	"github.com/polarismesh/polaris/namespace"
	"github.com/polarismesh/polaris/plugin"
	_ "github.com/polarismesh/polaris/plugin/cmdb/memory"
	_ "github.com/polarismesh/polaris/plugin/discoverevent/local"
	_ "github.com/polarismesh/polaris/plugin/discoverstat/discoverlocal"
	_ "github.com/polarismesh/polaris/plugin/healthchecker/heartbeatmemory"
	_ "github.com/polarismesh/polaris/plugin/healthchecker/heartbeatredis"
	_ "github.com/polarismesh/polaris/plugin/history/logger"
	_ "github.com/polarismesh/polaris/plugin/password"
	_ "github.com/polarismesh/polaris/plugin/ratelimit/lrurate"
	_ "github.com/polarismesh/polaris/plugin/ratelimit/token"
	_ "github.com/polarismesh/polaris/plugin/statis/local"
	"github.com/polarismesh/polaris/service/batch"
	"github.com/polarismesh/polaris/service/healthcheck"
	"github.com/polarismesh/polaris/store"
	"github.com/polarismesh/polaris/store/boltdb"
	_ "github.com/polarismesh/polaris/store/boltdb"
	sqldb "github.com/polarismesh/polaris/store/mysql"
	"github.com/polarismesh/polaris/testdata"
)

const (
	tblNameNamespace          = "namespace"
	tblNameInstance           = "instance"
	tblNameService            = "service"
	tblNameRouting            = "routing"
	tblRateLimitConfig        = "ratelimit_config"
	tblRateLimitRevision      = "ratelimit_revision"
	tblCircuitBreaker         = "circuitbreaker_rule"
	tblCircuitBreakerRelation = "circuitbreaker_rule_relation"
	tblNameL5                 = "l5"
	tblNameRoutingV2          = "routing_config_v2"
	tblClient                 = "client"
)

type Bootstrap struct {
	Logger map[string]*commonlog.Options
}

type TestConfig struct {
	Bootstrap    Bootstrap          `yaml:"bootstrap"`
	Cache        cache.Config       `yaml:"cache"`
	Namespace    namespace.Config   `yaml:"namespace"`
	Naming       Config             `yaml:"naming"`
	Config       Config             `yaml:"config"`
	HealthChecks healthcheck.Config `yaml:"healthcheck"`
	Store        store.Config       `yaml:"store"`
	Auth         auth.Config        `yaml:"auth"`
	Plugin       plugin.Config      `yaml:"plugin"`
}

type DiscoverTestSuit struct {
	cfg                 *TestConfig
	server              DiscoverServer
	healthCheckServer   *healthcheck.Server
	namespaceSvr        namespace.NamespaceOperateServer
	cancelFlag          bool
	updateCacheInterval time.Duration
	defaultCtx          context.Context
	cancel              context.CancelFunc
	storage             store.Store
}

// 加载配置
func (d *DiscoverTestSuit) loadConfig() error {

	d.cfg = new(TestConfig)

	confFileName := testdata.Path("service_test.yaml")
	if os.Getenv("STORE_MODE") == "sqldb" {
		fmt.Printf("run store mode : sqldb\n")
		confFileName = testdata.Path("service_test_sqldb.yaml")
		d.defaultCtx = context.WithValue(d.defaultCtx, utils.ContextAuthTokenKey,
			"nu/0WRA4EqSR1FagrjRj0fZwPXuGlMpX+zCuWu4uMqy8xr1vRjisSbA25aAC3mtU8MeeRsKhQiDAynUR09I=")
	}
	file, err := os.Open(confFileName)
	if err != nil {
		fmt.Printf("[ERROR] %v\n", err)
		return err
	}

	err = yaml.NewDecoder(file).Decode(d.cfg)
	if err != nil {
		fmt.Printf("[ERROR] %v\n", err)
		return err
	}

	return err
}

// 判断一个resp是否执行成功
func respSuccess(resp api.ResponseMessage) bool {

	ret := api.CalcCode(resp) == 200

	return ret
}

type options func(cfg *TestConfig)

// 内部初始化函数
func (d *DiscoverTestSuit) initialize(opts ...options) error {
	// 初始化defaultCtx
	d.defaultCtx = context.WithValue(context.Background(), utils.StringContext("request-id"), "test-1")
	d.defaultCtx = context.WithValue(d.defaultCtx, utils.ContextAuthTokenKey,
		"nu/0WRA4EqSR1FagrjRj0fZwPXuGlMpX+zCuWu4uMqy8xr1vRjisSbA25aAC3mtU8MeeRsKhQiDAynUR09I=")

	if err := os.RemoveAll("polaris.bolt"); err != nil {
		if !errors.Is(err, os.ErrNotExist) {
			panic(err)
		}
	}

	if err := d.loadConfig(); err != nil {
		panic(err)
	}

	for i := range opts {
		opts[i](d.cfg)
	}

	_ = commonlog.Configure(d.cfg.Bootstrap.Logger)

	commonlog.GetScopeOrDefaultByName(commonlog.DefaultLoggerName).SetOutputLevel(commonlog.ErrorLevel)
	commonlog.GetScopeOrDefaultByName(commonlog.NamingLoggerName).SetOutputLevel(commonlog.ErrorLevel)
	commonlog.GetScopeOrDefaultByName(commonlog.CacheLoggerName).SetOutputLevel(commonlog.ErrorLevel)
	commonlog.GetScopeOrDefaultByName(commonlog.StoreLoggerName).SetOutputLevel(commonlog.ErrorLevel)
	commonlog.GetScopeOrDefaultByName(commonlog.AuthLoggerName).SetOutputLevel(commonlog.ErrorLevel)

	metrics.TestInitMetrics()
	eventhub.InitEventHub()

	// 初始化存储层
	store.SetStoreConfig(&d.cfg.Store)
	s, _ := store.TestGetStore()
	d.storage = s

	plugin.SetPluginConfig(&d.cfg.Plugin)

	ctx, cancel := context.WithCancel(context.Background())

	d.cancel = cancel

	// 初始化缓存模块
	cacheMgn, err := cache.TestCacheInitialize(ctx, &d.cfg.Cache, s)
	if err != nil {
		panic(err)
	}

	// 初始化鉴权层
	authSvr, err := auth.TestInitialize(ctx, &d.cfg.Auth, s, cacheMgn)
	if err != nil {
		panic(err)
	}

	// 初始化命名空间模块
	namespaceSvr, err := namespace.TestInitialize(ctx, &d.cfg.Namespace, s, cacheMgn, authSvr)
	if err != nil {
		panic(err)
	}
	d.namespaceSvr = namespaceSvr

	// 批量控制器
	namingBatchConfig, err := batch.ParseBatchConfig(d.cfg.Naming.Batch)
	if err != nil {
		panic(err)
	}
	healthBatchConfig, err := batch.ParseBatchConfig(d.cfg.HealthChecks.Batch)
	if err != nil {
		panic(err)
	}

	batchConfig := &batch.Config{
		Register:         namingBatchConfig.Register,
		Deregister:       namingBatchConfig.Register,
		ClientRegister:   namingBatchConfig.ClientRegister,
		ClientDeregister: namingBatchConfig.ClientDeregister,
		Heartbeat:        healthBatchConfig.Heartbeat,
	}

	bc, err := batch.NewBatchCtrlWithConfig(s, cacheMgn, batchConfig)
	if err != nil {
		log.Errorf("new batch ctrl with config err: %s", err.Error())
		panic(err)
	}
	bc.Start(ctx)

	if len(d.cfg.HealthChecks.LocalHost) == 0 {
		d.cfg.HealthChecks.LocalHost = utils.LocalHost // 补充healthCheck的配置
	}
	healthCheckServer, err := healthcheck.TestInitialize(ctx, &d.cfg.HealthChecks, d.cfg.Cache.Open, bc, d.storage)
	if err != nil {
		panic(err)
	}
	healthcheck.SetServer(healthCheckServer)
<<<<<<< HEAD
=======
	d.healthCheckServer = healthCheckServer
>>>>>>> 8d95b2ea
	cacheProvider, err := healthCheckServer.CacheProvider()
	if err != nil {
		panic(err)
	}
	healthCheckServer.SetServiceCache(cacheMgn.Service())
	healthCheckServer.SetInstanceCache(cacheMgn.Instance())

	// 为 instance 的 cache 添加 健康检查的 Listener
	cacheMgn.AddListener(cache.CacheNameInstance, []cache.Listener{cacheProvider})
	cacheMgn.AddListener(cache.CacheNameClient, []cache.Listener{cacheProvider})

	val, err := TestInitialize(ctx, &d.cfg.Naming, &d.cfg.Cache, bc, cacheMgn, d.storage, namespaceSvr,
		healthCheckServer, authSvr)
	if err != nil {
		panic(err)
	}
	d.server = val

	// 多等待一会
	d.updateCacheInterval = d.server.Cache().GetUpdateCacheInterval() + time.Millisecond*500

	time.Sleep(5 * time.Second)
	return nil
}

func (d *DiscoverTestSuit) Destroy() {
	d.cancel()
	time.Sleep(5 * time.Second)

	d.storage.Destroy()
	time.Sleep(5 * time.Second)
}

func (d *DiscoverTestSuit) cleanReportClient() {
	if d.storage.Name() == sqldb.STORENAME {
		func() {
			tx, err := d.storage.StartTx()
			if err != nil {
				panic(err)
			}

			dbTx := tx.GetDelegateTx().(*sqldb.BaseTx)
			defer dbTx.Rollback()

			if _, err := dbTx.Exec("delete from client"); err != nil {
				panic(err)
			}
			if _, err := dbTx.Exec("delete from client_stat"); err != nil {
				panic(err)
			}

			dbTx.Commit()
		}()
	} else if d.storage.Name() == boltdb.STORENAME {
		func() {
			tx, err := d.storage.StartTx()
			if err != nil {
				panic(err)
			}

			dbTx := tx.GetDelegateTx().(*bolt.Tx)
			defer dbTx.Rollback()

			if err := dbTx.DeleteBucket([]byte(tblClient)); err != nil {
				if !errors.Is(err, bolt.ErrBucketNotFound) {
					dbTx.Rollback()
					panic(err)
				}
			}

			dbTx.Commit()
		}()
	}
}

// 从数据库彻底删除命名空间
func (d *DiscoverTestSuit) cleanNamespace(name string) {
	if name == "" {
		panic("name is empty")
	}

	log.Infof("clean namespace: %s", name)

	if d.storage.Name() == sqldb.STORENAME {
		str := "delete from namespace where name = ?"
		func() {
			tx, err := d.storage.StartTx()
			if err != nil {
				panic(err)
			}

			dbTx := tx.GetDelegateTx().(*sqldb.BaseTx)
			defer dbTx.Rollback()

			if _, err := dbTx.Exec(str, name); err != nil {
				panic(err)
			}

			dbTx.Commit()
		}()
	} else if d.storage.Name() == boltdb.STORENAME {
		func() {
			tx, err := d.storage.StartTx()
			if err != nil {
				panic(err)
			}

			dbTx := tx.GetDelegateTx().(*bolt.Tx)
			if err := dbTx.Bucket([]byte(tblNameNamespace)).DeleteBucket([]byte(name)); err != nil {
				if !errors.Is(err, bolt.ErrBucketNotFound) {
					dbTx.Rollback()
					panic(err)
				}
			}

			dbTx.Commit()
		}()
	}
}

// 从数据库彻底删除全部服务
func (d *DiscoverTestSuit) cleanAllService() {

	if d.storage.Name() == sqldb.STORENAME {
		func() {
			tx, err := d.storage.StartTx()
			if err != nil {
				panic(err)
			}

			dbTx := tx.GetDelegateTx().(*sqldb.BaseTx)

			defer dbTx.Rollback()

			if _, err := dbTx.Exec("delete from service_metadata"); err != nil {
				dbTx.Rollback()
				panic(err)
			}

			if _, err := dbTx.Exec("delete from service"); err != nil {
				dbTx.Rollback()
				panic(err)
			}

			if _, err := dbTx.Exec("delete from owner_service_map"); err != nil {
				dbTx.Rollback()
				panic(err)
			}

			dbTx.Commit()
		}()
	} else if d.storage.Name() == boltdb.STORENAME {
		func() {
			tx, err := d.storage.StartTx()
			if err != nil {
				panic(err)
			}

			dbTx := tx.GetDelegateTx().(*bolt.Tx)
			defer dbTx.Rollback()

			if err := dbTx.DeleteBucket([]byte(tblNameService)); err != nil {
				if !errors.Is(err, bolt.ErrBucketNotFound) {
					dbTx.Rollback()
					panic(err)
				}
			}

			dbTx.Commit()
		}()
	}
}

// 从数据库彻底删除服务
func (d *DiscoverTestSuit) cleanService(name, namespace string) {

	if d.storage.Name() == sqldb.STORENAME {
		func() {
			tx, err := d.storage.StartTx()
			if err != nil {
				panic(err)
			}

			dbTx := tx.GetDelegateTx().(*sqldb.BaseTx)

			defer dbTx.Rollback()

			str := "select id from service where name = ? and namespace = ?"
			var id string
			err = dbTx.QueryRow(str, name, namespace).Scan(&id)
			switch {
			case err == sql.ErrNoRows:
				return
			case err != nil:
				panic(err)
			}

			if _, err := dbTx.Exec("delete from service_metadata where id = ?", id); err != nil {
				dbTx.Rollback()
				panic(err)
			}

			if _, err := dbTx.Exec("delete from service where id = ?", id); err != nil {
				dbTx.Rollback()
				panic(err)
			}

			if _, err := dbTx.Exec("delete from owner_service_map where service=? and namespace=?", name, namespace); err != nil {
				dbTx.Rollback()
				panic(err)
			}

			dbTx.Commit()
		}()
	} else if d.storage.Name() == boltdb.STORENAME {
		func() {
			svc, err := d.storage.GetService(name, namespace)
			if err != nil {
				panic(err)
			}
			if svc == nil {
				return
			}

			tx, err := d.storage.StartTx()
			if err != nil {
				panic(err)
			}

			dbTx := tx.GetDelegateTx().(*bolt.Tx)
			defer dbTx.Rollback()

			if err := dbTx.Bucket([]byte(tblNameService)).DeleteBucket([]byte(svc.ID)); err != nil {
				if !errors.Is(err, bolt.ErrBucketNotFound) {
					dbTx.Rollback()
					panic(err)
				}
			}

			dbTx.Commit()
		}()
	}
}

// 从数据库彻底删除服务名对应的服务
func (d *DiscoverTestSuit) cleanServiceName(name string, namespace string) {
	// log.Infof("clean service %s, %s", name, namespace)
	d.cleanService(name, namespace)
}

// clean services
func (d *DiscoverTestSuit) cleanServices(services []*apiservice.Service) {

	if d.storage.Name() == sqldb.STORENAME {
		func() {
			tx, err := d.storage.StartTx()
			if err != nil {
				panic(err)
			}

			dbTx := tx.GetDelegateTx().(*sqldb.BaseTx)

			defer dbTx.Rollback()

			str := "delete from service where name = ? and namespace = ?"
			cleanOwnerSql := "delete from owner_service_map where service=? and namespace=?"
			for _, service := range services {
				if _, err := dbTx.Exec(str, service.GetName().GetValue(), service.GetNamespace().GetValue()); err != nil {
					panic(err)
				}
				if _, err := dbTx.Exec(cleanOwnerSql, service.GetName().GetValue(), service.GetNamespace().GetValue()); err != nil {
					panic(err)
				}
			}

			dbTx.Commit()
		}()
	} else if d.storage.Name() == boltdb.STORENAME {
		func() {
			ids := make([]string, 0, len(services))

			for _, service := range services {
				svc, err := d.storage.GetService(service.GetName().GetValue(), service.GetNamespace().GetValue())
				if err != nil {
					panic(err)
				}

				ids = append(ids, svc.ID)
			}

			tx, err := d.storage.StartTx()
			if err != nil {
				panic(err)
			}

			dbTx := tx.GetDelegateTx().(*bolt.Tx)

			for i := range ids {
				if err := dbTx.Bucket([]byte(tblNameService)).DeleteBucket([]byte(ids[i])); err != nil {
					if !errors.Is(err, bolt.ErrBucketNotFound) {
						dbTx.Rollback()
						panic(err)
					}
				}
			}
			dbTx.Commit()
		}()
	}

}

// 从数据库彻底删除实例
func (d *DiscoverTestSuit) cleanInstance(instanceID string) {
	if instanceID == "" {
		panic("instanceID is empty")
	}
	log.Infof("clean instance: %s", instanceID)

	if d.storage.Name() == sqldb.STORENAME {
		func() {
			tx, err := d.storage.StartTx()
			if err != nil {
				panic(err)
			}

			dbTx := tx.GetDelegateTx().(*sqldb.BaseTx)

			defer dbTx.Rollback()

			str := "delete from instance where id = ?"
			if _, err := dbTx.Exec(str, instanceID); err != nil {
				dbTx.Rollback()
				panic(err)
			}

			dbTx.Commit()
		}()
	} else if d.storage.Name() == boltdb.STORENAME {
		func() {
			tx, err := d.storage.StartTx()
			if err != nil {
				panic(err)
			}

			dbTx := tx.GetDelegateTx().(*bolt.Tx)

			if err := dbTx.Bucket([]byte(tblNameInstance)).DeleteBucket([]byte(instanceID)); err != nil {
				if !errors.Is(err, bolt.ErrBucketNotFound) {
					dbTx.Rollback()
					panic(err)
				}
			}
			dbTx.Commit()
		}()
	}

}

// 增加一个服务
func (d *DiscoverTestSuit) createCommonService(t *testing.T, id int) (*apiservice.Service, *apiservice.Service) {
	serviceReq := genMainService(id)
	for i := 0; i < 10; i++ {
		k := fmt.Sprintf("key-%d-%d", id, i)
		v := fmt.Sprintf("value-%d-%d", id, i)
		serviceReq.Metadata[k] = v
	}

	d.cleanServiceName(serviceReq.GetName().GetValue(), serviceReq.GetNamespace().GetValue())

	resp := d.server.CreateServices(d.defaultCtx, []*apiservice.Service{serviceReq})
	if !respSuccess(resp) {
		t.Fatalf("error: %s", resp.GetInfo().GetValue())
	}

	return serviceReq, resp.Responses[0].GetService()
}

// 生成服务的主要数据
func genMainService(id int) *apiservice.Service {
	return &apiservice.Service{
		Name:       utils.NewStringValue(fmt.Sprintf("test-service-%d", id)),
		Namespace:  utils.NewStringValue(DefaultNamespace),
		Metadata:   make(map[string]string),
		Ports:      utils.NewStringValue(fmt.Sprintf("ports-%d", id)),
		Business:   utils.NewStringValue(fmt.Sprintf("business-%d", id)),
		Department: utils.NewStringValue(fmt.Sprintf("department-%d", id)),
		CmdbMod1:   utils.NewStringValue(fmt.Sprintf("cmdb-mod1-%d", id)),
		CmdbMod2:   utils.NewStringValue(fmt.Sprintf("cmdb-mod2-%d", id)),
		CmdbMod3:   utils.NewStringValue(fmt.Sprintf("cmdb-mod2-%d", id)),
		Comment:    utils.NewStringValue(fmt.Sprintf("service-comment-%d", id)),
		Owners:     utils.NewStringValue(fmt.Sprintf("service-owner-%d", id)),
	}
}

// removeCommonService
func (d *DiscoverTestSuit) removeCommonServices(t *testing.T, req []*apiservice.Service) {
	if resp := d.server.DeleteServices(d.defaultCtx, req); !respSuccess(resp) {
		t.Fatalf("error: %s", resp.GetInfo().GetValue())
	}
}

// removeCommonService
func (d *DiscoverTestSuit) removeCommonServiceAliases(t *testing.T, req []*apiservice.ServiceAlias) {
	if resp := d.server.DeleteServiceAliases(d.defaultCtx, req); !respSuccess(resp) {
		t.Fatalf("error: %s", resp.GetInfo().GetValue())
	}
}

// 新增一个实例
func (d *DiscoverTestSuit) createCommonInstance(t *testing.T, svc *apiservice.Service, id int) (
	*apiservice.Instance, *apiservice.Instance) {
	instanceReq := &apiservice.Instance{
		ServiceToken: utils.NewStringValue(svc.GetToken().GetValue()),
		Service:      utils.NewStringValue(svc.GetName().GetValue()),
		Namespace:    utils.NewStringValue(svc.GetNamespace().GetValue()),
		VpcId:        utils.NewStringValue(fmt.Sprintf("vpcid-%d", id)),
		Host:         utils.NewStringValue(fmt.Sprintf("9.9.9.%d", id)),
		Port:         utils.NewUInt32Value(8000 + uint32(id)),
		Protocol:     utils.NewStringValue(fmt.Sprintf("protocol-%d", id)),
		Version:      utils.NewStringValue(fmt.Sprintf("version-%d", id)),
		Priority:     utils.NewUInt32Value(1 + uint32(id)%10),
		Weight:       utils.NewUInt32Value(1 + uint32(id)%1000),
		HealthCheck: &apiservice.HealthCheck{
			Type: apiservice.HealthCheck_HEARTBEAT,
			Heartbeat: &apiservice.HeartbeatHealthCheck{
				Ttl: utils.NewUInt32Value(3),
			},
		},
		Healthy:  utils.NewBoolValue(false), // 默认是非健康，因为打开了healthCheck
		Isolate:  utils.NewBoolValue(false),
		LogicSet: utils.NewStringValue(fmt.Sprintf("logic-set-%d", id)),
		Metadata: map[string]string{
			"internal-personal-xxx":        fmt.Sprintf("internal-personal-xxx_%d", id),
			"2my-meta":                     fmt.Sprintf("my-meta-%d", id),
			"my-meta-a1":                   "1111",
			"smy-xmeta-h2":                 "2222",
			"my-1meta-o3":                  "2222",
			"my-2meta-4c":                  "2222",
			"my-3meta-d5":                  "2222",
			"dmy-meta-6p":                  "2222",
			"1my-pmeta-d7":                 "2222",
			"my-dmeta-8c":                  "2222",
			"my-xmeta-9p":                  "2222",
			"other-meta-x":                 "xxx",
			"other-meta-1":                 "xx11",
			"amy-instance":                 "my-instance",
			"very-long-key-data-xxxxxxxxx": "Y",
			"very-long-key-data-uuuuuuuuu": "P",
		},
	}

	resp := d.server.CreateInstances(d.defaultCtx, []*apiservice.Instance{instanceReq})
	if respSuccess(resp) {
		return instanceReq, resp.Responses[0].GetInstance()
	}

	if resp.GetCode().GetValue() != api.ExistedResource {
		t.Fatalf("error: %s", resp.GetInfo().GetValue())
	}

	// repeated
	InstanceID, _ := utils.CalculateInstanceID(instanceReq.GetNamespace().GetValue(), instanceReq.GetService().GetValue(),
		instanceReq.GetVpcId().GetValue(), instanceReq.GetHost().GetValue(), instanceReq.GetPort().GetValue())
	d.cleanInstance(InstanceID)
	t.Logf("repeatd create instance(%s)", InstanceID)
	resp = d.server.CreateInstances(d.defaultCtx, []*apiservice.Instance{instanceReq})
	if !respSuccess(resp) {
		t.Fatalf("error: %s", resp.GetInfo().GetValue())
	}

	return instanceReq, resp.Responses[0].GetInstance()
}

// 指定 IP 和端口为一个服务创建实例
func (d *DiscoverTestSuit) addHostPortInstance(t *testing.T, service *apiservice.Service, host string, port uint32) (
	*apiservice.Instance, *apiservice.Instance) {
	instanceReq := &apiservice.Instance{
		ServiceToken: utils.NewStringValue(service.GetToken().GetValue()),
		Service:      utils.NewStringValue(service.GetName().GetValue()),
		Namespace:    utils.NewStringValue(service.GetNamespace().GetValue()),
		Host:         utils.NewStringValue(host),
		Port:         utils.NewUInt32Value(port),
		Healthy:      utils.NewBoolValue(true),
		Isolate:      utils.NewBoolValue(false),
	}
	resp := d.server.CreateInstances(d.defaultCtx, []*apiservice.Instance{instanceReq})
	if respSuccess(resp) {
		return instanceReq, resp.Responses[0].GetInstance()
	}

	if resp.GetCode().GetValue() != api.ExistedResource {
		t.Fatalf("error: %s", resp.GetInfo().GetValue())
	}
	return instanceReq, resp.Responses[0].GetInstance()
}

// 添加一个实例
func (d *DiscoverTestSuit) addInstance(t *testing.T, ins *apiservice.Instance) (
	*apiservice.Instance, *apiservice.Instance) {
	resp := d.server.CreateInstances(d.defaultCtx, []*apiservice.Instance{ins})
	if !respSuccess(resp) {
		if resp.GetCode().GetValue() == api.ExistedResource {
			id, _ := utils.CalculateInstanceID(ins.GetNamespace().GetValue(), ins.GetService().GetValue(),
				ins.GetHost().GetValue(), ins.GetHost().GetValue(), ins.GetPort().GetValue())
			d.cleanInstance(id)
		}
	} else {
		return ins, resp.Responses[0].GetInstance()
	}

	resp = d.server.CreateInstances(d.defaultCtx, []*apiservice.Instance{ins})
	if !respSuccess(resp) {
		t.Fatalf("error: %s", resp.GetInfo().GetValue())
	}

	return ins, resp.Responses[0].GetInstance()
}

// 删除一个实例
func (d *DiscoverTestSuit) removeCommonInstance(t *testing.T, service *apiservice.Service, instanceID string) {
	req := &apiservice.Instance{
		ServiceToken: utils.NewStringValue(service.GetToken().GetValue()),
		Id:           utils.NewStringValue(instanceID),
	}

	resp := d.server.DeleteInstances(d.defaultCtx, []*apiservice.Instance{req})
	if !respSuccess(resp) {
		t.Fatalf("error: %s", resp.GetInfo().GetValue())
	}

}

// 通过四元组或者五元组删除实例
func (d *DiscoverTestSuit) removeInstanceWithAttrs(t *testing.T, service *apiservice.Service, instance *apiservice.Instance) {
	req := &apiservice.Instance{
		ServiceToken: utils.NewStringValue(service.GetToken().GetValue()),
		Service:      utils.NewStringValue(service.GetName().GetValue()),
		Namespace:    utils.NewStringValue(service.GetNamespace().GetValue()),
		VpcId:        utils.NewStringValue(instance.GetVpcId().GetValue()),
		Host:         utils.NewStringValue(instance.GetHost().GetValue()),
		Port:         utils.NewUInt32Value(instance.GetPort().GetValue()),
	}
	if resp := d.server.DeleteInstances(d.defaultCtx, []*apiservice.Instance{req}); !respSuccess(resp) {
		t.Fatalf("error: %s", resp.GetInfo().GetValue())
	}
}

// 创建一个路由配置
func (d *DiscoverTestSuit) createCommonRoutingConfig(t *testing.T, service *apiservice.Service, inCount int, outCount int) (*apitraffic.Routing, *apitraffic.Routing) {
	inBounds := make([]*apitraffic.Route, 0, inCount)
	for i := 0; i < inCount; i++ {
		matchString := &apimodel.MatchString{
			Type:  apimodel.MatchString_EXACT,
			Value: utils.NewStringValue(fmt.Sprintf("in-meta-value-%d", i)),
		}
		source := &apitraffic.Source{
			Service:   utils.NewStringValue(fmt.Sprintf("in-source-service-%d", i)),
			Namespace: utils.NewStringValue(fmt.Sprintf("in-source-service-%d", i)),
			Metadata: map[string]*apimodel.MatchString{
				fmt.Sprintf("in-metadata-%d", i): matchString,
			},
		}
		destination := &apitraffic.Destination{
			Service:   service.Name,
			Namespace: service.Namespace,
			Metadata: map[string]*apimodel.MatchString{
				fmt.Sprintf("in-metadata-%d", i): matchString,
			},
			Priority: utils.NewUInt32Value(120),
			Weight:   utils.NewUInt32Value(100),
			Transfer: utils.NewStringValue("abcdefg"),
		}

		entry := &apitraffic.Route{
			Sources:      []*apitraffic.Source{source},
			Destinations: []*apitraffic.Destination{destination},
		}
		inBounds = append(inBounds, entry)
	}

	conf := &apitraffic.Routing{
		Service:      utils.NewStringValue(service.GetName().GetValue()),
		Namespace:    utils.NewStringValue(service.GetNamespace().GetValue()),
		Inbounds:     inBounds,
		ServiceToken: utils.NewStringValue(service.GetToken().GetValue()),
	}

	// TODO 是否应该先删除routing

	resp := d.server.CreateRoutingConfigs(d.defaultCtx, []*apitraffic.Routing{conf})
	if !respSuccess(resp) {
		t.Fatalf("error: %+v", resp)
	}

	return conf, resp.Responses[0].GetRouting()
}

// 创建一个路由配置
func (d *DiscoverTestSuit) createCommonRoutingConfigV1IntoOldStore(t *testing.T, service *apiservice.Service,
	inCount int, outCount int) (*apitraffic.Routing, *apitraffic.Routing) {

	inBounds := make([]*apitraffic.Route, 0, inCount)
	for i := 0; i < inCount; i++ {
		matchString := &apimodel.MatchString{
			Type:  apimodel.MatchString_EXACT,
			Value: utils.NewStringValue(fmt.Sprintf("in-meta-value-%d", i)),
		}
		source := &apitraffic.Source{
			Service:   utils.NewStringValue(fmt.Sprintf("in-source-service-%d", i)),
			Namespace: utils.NewStringValue(fmt.Sprintf("in-source-service-%d", i)),
			Metadata: map[string]*apimodel.MatchString{
				fmt.Sprintf("in-metadata-%d", i): matchString,
			},
		}
		destination := &apitraffic.Destination{
			Service:   service.Name,
			Namespace: service.Namespace,
			Metadata: map[string]*apimodel.MatchString{
				fmt.Sprintf("in-metadata-%d", i): matchString,
			},
			Priority: utils.NewUInt32Value(120),
			Weight:   utils.NewUInt32Value(100),
			Transfer: utils.NewStringValue("abcdefg"),
		}

		entry := &apitraffic.Route{
			Sources:      []*apitraffic.Source{source},
			Destinations: []*apitraffic.Destination{destination},
		}
		inBounds = append(inBounds, entry)
	}

	conf := &apitraffic.Routing{
		Service:      utils.NewStringValue(service.GetName().GetValue()),
		Namespace:    utils.NewStringValue(service.GetNamespace().GetValue()),
		Inbounds:     inBounds,
		ServiceToken: utils.NewStringValue(service.GetToken().GetValue()),
	}

	resp := d.server.(*serverAuthAbility).targetServer.CreateRoutingConfig(d.defaultCtx, conf)
	if !respSuccess(resp) {
		t.Fatalf("error: %+v", resp)
	}

	return conf, resp.GetRouting()
}

func mockRoutingV1(serviceName, serviceNamespace string, inCount int) *apitraffic.Routing {
	inBounds := make([]*apitraffic.Route, 0, inCount)
	for i := 0; i < inCount; i++ {
		matchString := &apimodel.MatchString{
			Type:  apimodel.MatchString_EXACT,
			Value: utils.NewStringValue(fmt.Sprintf("in-meta-value-%d", i)),
		}
		source := &apitraffic.Source{
			Service:   utils.NewStringValue(fmt.Sprintf("in-source-service-%d", i)),
			Namespace: utils.NewStringValue(fmt.Sprintf("in-source-service-%d", i)),
			Metadata: map[string]*apimodel.MatchString{
				fmt.Sprintf("in-metadata-%d", i): matchString,
			},
		}
		destination := &apitraffic.Destination{
			Service:   utils.NewStringValue(serviceName),
			Namespace: utils.NewStringValue(serviceNamespace),
			Metadata: map[string]*apimodel.MatchString{
				fmt.Sprintf("in-metadata-%d", i): matchString,
			},
			Priority: utils.NewUInt32Value(120),
			Weight:   utils.NewUInt32Value(100),
			Transfer: utils.NewStringValue("abcdefg"),
		}

		entry := &apitraffic.Route{
			Sources:      []*apitraffic.Source{source},
			Destinations: []*apitraffic.Destination{destination},
		}
		inBounds = append(inBounds, entry)
	}

	conf := &apitraffic.Routing{
		Service:   utils.NewStringValue(serviceName),
		Namespace: utils.NewStringValue(serviceNamespace),
		Inbounds:  inBounds,
	}

	return conf
}

func mockRoutingV2(t *testing.T, cnt int32) []*apitraffic.RouteRule {
	rules := make([]*apitraffic.RouteRule, 0, cnt)
	for i := int32(0); i < cnt; i++ {
		matchString := &apimodel.MatchString{
			Type:  apimodel.MatchString_EXACT,
			Value: utils.NewStringValue(fmt.Sprintf("in-meta-value-%d", i)),
		}
		source := &apitraffic.SourceService{
			Service:   fmt.Sprintf("in-source-service-%d", i),
			Namespace: fmt.Sprintf("in-source-service-%d", i),
			Arguments: []*apitraffic.SourceMatch{
				{},
			},
		}
		destination := &apitraffic.DestinationGroup{
			Service:   fmt.Sprintf("in-destination-service-%d", i),
			Namespace: fmt.Sprintf("in-destination-service-%d", i),
			Labels: map[string]*apimodel.MatchString{
				fmt.Sprintf("in-metadata-%d", i): matchString,
			},
			Priority: 120,
			Weight:   100,
			Transfer: "abcdefg",
		}

		entry := &apitraffic.RuleRoutingConfig{
			Sources:      []*apitraffic.SourceService{source},
			Destinations: []*apitraffic.DestinationGroup{destination},
		}

		any, err := ptypes.MarshalAny(entry)
		if err != nil {
			t.Fatal(err)
		}

		item := &apitraffic.RouteRule{
			Id:            "",
			Name:          fmt.Sprintf("test-routing-name-%d", i),
			Namespace:     "",
			Enable:        false,
			RoutingPolicy: apitraffic.RoutingPolicy_RulePolicy,
			RoutingConfig: any,
			Revision:      "",
			Etime:         "",
			Priority:      0,
			Description:   "",
		}

		rules = append(rules, item)
	}

	return rules
}

// 创建一个路由配置
func (d *DiscoverTestSuit) createCommonRoutingConfigV2(t *testing.T, cnt int32) []*apitraffic.RouteRule {
	rules := mockRoutingV2(t, cnt)

	return d.createCommonRoutingConfigV2WithReq(t, rules)
}

// 创建一个路由配置
func (d *DiscoverTestSuit) createCommonRoutingConfigV2WithReq(t *testing.T, rules []*apitraffic.RouteRule) []*apitraffic.RouteRule {
	resp := d.server.CreateRoutingConfigsV2(d.defaultCtx, rules)
	if !respSuccess(resp) {
		t.Fatalf("error: %+v", resp)
	}

	if len(rules) != len(resp.GetResponses()) {
		t.Fatal("error: create v2 routings not equal resp")
	}

	ret := []*apitraffic.RouteRule{}
	for i := range resp.GetResponses() {
		item := resp.GetResponses()[i]
		msg := &apitraffic.RouteRule{}

		if err := ptypes.UnmarshalAny(item.GetData(), msg); err != nil {
			t.Fatal(err)
			return nil
		}

		ret = append(ret, msg)
	}

	return ret
}

// 删除一个路由配置
func (d *DiscoverTestSuit) deleteCommonRoutingConfig(t *testing.T, req *apitraffic.Routing) {
	resp := d.server.DeleteRoutingConfigs(d.defaultCtx, []*apitraffic.Routing{req})
	if !respSuccess(resp) {
		t.Fatalf("%s", resp.GetInfo().GetValue())
	}
}

// 删除一个路由配置
func (d *DiscoverTestSuit) deleteCommonRoutingConfigV2(t *testing.T, req *apitraffic.RouteRule) {
	resp := d.server.DeleteRoutingConfigsV2(d.defaultCtx, []*apitraffic.RouteRule{req})
	if !respSuccess(resp) {
		t.Fatalf("%s", resp.GetInfo())
	}
}

// 更新一个路由配置
func (d *DiscoverTestSuit) updateCommonRoutingConfig(t *testing.T, req *apitraffic.Routing) {
	resp := d.server.UpdateRoutingConfigs(d.defaultCtx, []*apitraffic.Routing{req})
	if !respSuccess(resp) {
		t.Fatalf("%s", resp.GetInfo().GetValue())
	}
}

// 彻底删除一个路由配置
func (d *DiscoverTestSuit) cleanCommonRoutingConfig(service string, namespace string) {

	if d.storage.Name() == sqldb.STORENAME {
		func() {
			tx, err := d.storage.StartTx()
			if err != nil {
				panic(err)
			}

			dbTx := tx.GetDelegateTx().(*sqldb.BaseTx)

			defer dbTx.Rollback()

			str := "delete from routing_config where id in (select id from service where name = ? and namespace = ?)"
			// fmt.Printf("%s %s %s\n", str, service, namespace)
			if _, err := dbTx.Exec(str, service, namespace); err != nil {
				panic(err)
			}
			str = "delete from routing_config_v2"
			// fmt.Printf("%s %s %s\n", str, service, namespace)
			if _, err := dbTx.Exec(str); err != nil {
				panic(err)
			}

			dbTx.Commit()
		}()
	} else if d.storage.Name() == boltdb.STORENAME {
		func() {
			svc, err := d.storage.GetService(service, namespace)
			if err != nil {
				panic(err)
			}

			if svc == nil {
				return
			}

			tx, err := d.storage.StartTx()
			if err != nil {
				panic(err)
			}

			dbTx := tx.GetDelegateTx().(*bolt.Tx)
			defer dbTx.Rollback()

			v1Bucket := dbTx.Bucket([]byte(tblNameRouting))
			if v1Bucket != nil {
				if err := v1Bucket.DeleteBucket([]byte(svc.ID)); err != nil {
					if !errors.Is(err, bolt.ErrBucketNotFound) {
						dbTx.Rollback()
						panic(err)
					}
				}
			}

			if err := dbTx.DeleteBucket([]byte(tblNameRoutingV2)); err != nil {
				if !errors.Is(err, bolt.ErrBucketNotFound) {
					dbTx.Rollback()
					panic(err)
				}
			}
			dbTx.Commit()
		}()
	}
}

func (d *DiscoverTestSuit) truncateCommonRoutingConfigV2() {
	if d.storage.Name() == sqldb.STORENAME {
		func() {
			tx, err := d.storage.StartTx()
			if err != nil {
				panic(err)
			}

			dbTx := tx.GetDelegateTx().(*sqldb.BaseTx)
			defer dbTx.Rollback()

			str := "delete from routing_config_v2"
			if _, err := dbTx.Exec(str); err != nil {
				panic(err)
			}

			dbTx.Commit()
		}()
	} else if d.storage.Name() == boltdb.STORENAME {
		func() {

			tx, err := d.storage.StartTx()
			if err != nil {
				panic(err)
			}

			dbTx := tx.GetDelegateTx().(*bolt.Tx)
			defer dbTx.Rollback()

			if err := dbTx.DeleteBucket([]byte(tblNameRoutingV2)); err != nil {
				if !errors.Is(err, bolt.ErrBucketNotFound) {
					dbTx.Rollback()
					panic(err)
				}
			}

			dbTx.Commit()
		}()
	}
}

// 彻底删除一个路由配置
func (d *DiscoverTestSuit) cleanCommonRoutingConfigV2(rules []*apitraffic.RouteRule) {

	if d.storage.Name() == sqldb.STORENAME {
		func() {
			tx, err := d.storage.StartTx()
			if err != nil {
				panic(err)
			}

			dbTx := tx.GetDelegateTx().(*sqldb.BaseTx)
			defer dbTx.Rollback()

			str := "delete from routing_config_v2 where id in (%s)"

			places := []string{}
			args := []interface{}{}
			for i := range rules {
				places = append(places, "?")
				args = append(args, rules[i].Id)
			}

			str = fmt.Sprintf(str, strings.Join(places, ","))
			// fmt.Printf("%s %s %s\n", str, service, namespace)
			if _, err := dbTx.Exec(str, args...); err != nil {
				panic(err)
			}

			dbTx.Commit()
		}()
	} else if d.storage.Name() == boltdb.STORENAME {
		func() {

			tx, err := d.storage.StartTx()
			if err != nil {
				panic(err)
			}

			dbTx := tx.GetDelegateTx().(*bolt.Tx)
			defer dbTx.Rollback()

			for i := range rules {
				if err := dbTx.Bucket([]byte(tblNameRoutingV2)).DeleteBucket([]byte(rules[i].Id)); err != nil {
					if !errors.Is(err, bolt.ErrBucketNotFound) {
						dbTx.Rollback()
						panic(err)
					}
				}
			}

			dbTx.Commit()
		}()
	}
}

func (d *DiscoverTestSuit) CheckGetService(t *testing.T, expectReqs []*apiservice.Service, actualReqs []*apiservice.Service) {
	if len(expectReqs) != len(actualReqs) {
		t.Fatalf("error: %d %d", len(expectReqs), len(actualReqs))
	}

	for _, expect := range expectReqs {
		found := false
		for _, actual := range actualReqs {
			if expect.GetName().GetValue() != actual.GetName().GetValue() ||
				expect.GetNamespace().GetValue() != actual.GetNamespace().GetValue() {
				continue
			}

			found = true

			if expect.GetPorts().GetValue() != actual.GetPorts().GetValue() ||
				expect.GetOwners().GetValue() != actual.GetOwners().GetValue() ||
				expect.GetComment().GetValue() != actual.GetComment().GetValue() ||
				actual.GetToken().GetValue() != "" || actual.GetRevision().GetValue() == "" {
				t.Fatalf("error: %+v, %+v", expect, actual)
			}

			if len(expect.Metadata) != len(actual.Metadata) {
				t.Fatalf("error: %d, %d", len(expect.Metadata), len(actual.Metadata))
			}
			for key, value := range expect.Metadata {
				match, ok := actual.Metadata[key]
				if !ok {
					t.Fatalf("error")
				}
				if value != match {
					t.Fatalf("error")
				}
			}
		}
		if !found {
			t.Fatalf("error: %s, %s", expect.GetName().GetValue(), expect.GetNamespace().GetValue())
		}

	}
}

// 检查服务发现的字段是否一致
func (d *DiscoverTestSuit) discoveryCheck(t *testing.T, req *apiservice.Service, resp *apiservice.DiscoverResponse) {
	if resp == nil {
		t.Fatalf("error")
	}

	if resp.GetService().GetName().GetValue() != req.GetName().GetValue() ||
		resp.GetService().GetNamespace().GetValue() != req.GetNamespace().GetValue() ||
		resp.GetService().GetRevision().GetValue() == "" {
		t.Fatalf("error: %+v", resp)
	}

	if resp.Service == nil {
		t.Fatalf("error")
	}
	// t.Logf("%+v", resp.Service)

	if resp.Service.GetName().GetValue() != req.GetName().GetValue() ||
		resp.Service.GetNamespace().GetValue() != req.GetNamespace().GetValue() {
		t.Fatalf("error: %+v", resp.Service)
	}
}

// 实例校验
func instanceCheck(t *testing.T, expect *apiservice.Instance, actual *apiservice.Instance) {
	// #lizard forgives
	switch {
	case expect.GetService().GetValue() != actual.GetService().GetValue():
		t.Fatalf("error %s---%s", expect.GetService().GetValue(), actual.GetService().GetValue())
	case expect.GetNamespace().GetValue() != actual.GetNamespace().GetValue():
		t.Fatalf("error")
	case expect.GetPort().GetValue() != actual.GetPort().GetValue():
		t.Fatalf("error")
	case expect.GetHost().GetValue() != actual.GetHost().GetValue():
		t.Fatalf("error")
	case expect.GetVpcId().GetValue() != actual.GetVpcId().GetValue():
		t.Fatalf("error")
	case expect.GetProtocol().GetValue() != actual.GetProtocol().GetValue():
		t.Fatalf("error")
	case expect.GetVersion().GetValue() != actual.GetVersion().GetValue():
		t.Fatalf("error")
	case expect.GetWeight().GetValue() != actual.GetWeight().GetValue():
		t.Fatalf("error")
	case expect.GetHealthy().GetValue() != actual.GetHealthy().GetValue():
		t.Fatalf("error")
	case expect.GetIsolate().GetValue() != actual.GetIsolate().GetValue():
		t.Fatalf("error")
	case expect.GetLogicSet().GetValue() != actual.GetLogicSet().GetValue():
		t.Fatalf("error")
	default:
		break

		// 实例创建，无法指定cmdb信息
		/*case expect.GetCmdbRegion().GetValue() != actual.GetCmdbRegion().GetValue():
		  	t.Fatalf("error")
		  case expect.GetCmdbCampus().GetValue() != actual.GetCmdbRegion().GetValue():
		  	t.Fatalf("error")
		  case expect.GetCmdbZone().GetValue() != actual.GetCmdbZone().GetValue():
		  	t.Fatalf("error")*/

	}
	for key, value := range expect.GetMetadata() {
		actualValue := actual.GetMetadata()[key]
		if value != actualValue {
			t.Fatalf("error %+v, %+v", expect.Metadata, actual.Metadata)
		}
	}

	if expect.GetHealthCheck().GetType() != actual.GetHealthCheck().GetType() {
		t.Fatalf("error")
	}
	if expect.GetHealthCheck().GetHeartbeat().GetTtl().GetValue() !=
		actual.GetHealthCheck().GetHeartbeat().GetTtl().GetValue() {
		t.Fatalf("error")
	}
}

// 完整对比service的各个属性
func serviceCheck(t *testing.T, expect *apiservice.Service, actual *apiservice.Service) {
	switch {
	case expect.GetName().GetValue() != actual.GetName().GetValue():
		t.Fatalf("error")
	case expect.GetNamespace().GetValue() != actual.GetNamespace().GetValue():
		t.Fatalf("error")
	case expect.GetPorts().GetValue() != actual.GetPorts().GetValue():
		t.Fatalf("error")
	case expect.GetBusiness().GetValue() != actual.GetBusiness().GetValue():
		t.Fatalf("error")
	case expect.GetDepartment().GetValue() != actual.GetDepartment().GetValue():
		t.Fatalf("error")
	case expect.GetCmdbMod1().GetValue() != actual.GetCmdbMod1().GetValue():
		t.Fatalf("error")
	case expect.GetCmdbMod2().GetValue() != actual.GetCmdbMod2().GetValue():
		t.Fatalf("error")
	case expect.GetCmdbMod3().GetValue() != actual.GetCmdbMod3().GetValue():
		t.Fatalf("error")
	case expect.GetComment().GetValue() != actual.GetComment().GetValue():
		t.Fatalf("error")
	case expect.GetOwners().GetValue() != actual.GetOwners().GetValue():
		t.Fatalf("error")
	default:
		break
	}

	for key, value := range expect.GetMetadata() {
		actualValue := actual.GetMetadata()[key]
		if actualValue != value {
			t.Fatalf("error")
		}
	}
}

// 创建限流规则
func (d *DiscoverTestSuit) createCommonRateLimit(t *testing.T, service *apiservice.Service, index int) (*apitraffic.Rule, *apitraffic.Rule) {
	// 先不考虑Cluster
	rateLimit := &apitraffic.Rule{
		Name:      &wrappers.StringValue{Value: fmt.Sprintf("rule_name_%d", index)},
		Service:   service.GetName(),
		Namespace: service.GetNamespace(),
		Priority:  utils.NewUInt32Value(uint32(index)),
		Resource:  apitraffic.Rule_QPS,
		Type:      apitraffic.Rule_GLOBAL,
		Arguments: []*apitraffic.MatchArgument{
			{
				Type: apitraffic.MatchArgument_CUSTOM,
				Key:  fmt.Sprintf("name-%d", index),
				Value: &apimodel.MatchString{
					Type:  apimodel.MatchString_EXACT,
					Value: utils.NewStringValue(fmt.Sprintf("value-%d", index)),
				},
			},
			{
				Type: apitraffic.MatchArgument_CUSTOM,
				Key:  fmt.Sprintf("name-%d", index+1),
				Value: &apimodel.MatchString{
					Type:  apimodel.MatchString_EXACT,
					Value: utils.NewStringValue(fmt.Sprintf("value-%d", index+1)),
				},
			},
		},
		Amounts: []*apitraffic.Amount{
			{
				MaxAmount: utils.NewUInt32Value(uint32(10 * index)),
				ValidDuration: &duration.Duration{
					Seconds: int64(index),
					Nanos:   int32(index),
				},
			},
		},
		Action:  utils.NewStringValue(fmt.Sprintf("behavior-%d", index)),
		Disable: utils.NewBoolValue(false),
		Report: &apitraffic.Report{
			Interval: &duration.Duration{
				Seconds: int64(index),
			},
			AmountPercent: utils.NewUInt32Value(uint32(index)),
		},
		ServiceToken: utils.NewStringValue(service.GetToken().GetValue()),
	}

	resp := d.server.CreateRateLimits(d.defaultCtx, []*apitraffic.Rule{rateLimit})
	if !respSuccess(resp) {
		t.Fatalf("error: %+v", resp)
	}
	return rateLimit, resp.Responses[0].GetRateLimit()
}

// 删除限流规则
func (d *DiscoverTestSuit) deleteRateLimit(t *testing.T, rateLimit *apitraffic.Rule) {
	if resp := d.server.DeleteRateLimits(d.defaultCtx, []*apitraffic.Rule{rateLimit}); !respSuccess(resp) {
		t.Fatalf("%s", resp.GetInfo().GetValue())
	}
}

// 更新单个限流规则
func (d *DiscoverTestSuit) updateRateLimit(t *testing.T, rateLimit *apitraffic.Rule) {
	if resp := d.server.UpdateRateLimits(d.defaultCtx, []*apitraffic.Rule{rateLimit}); !respSuccess(resp) {
		t.Fatalf("%s", resp.GetInfo().GetValue())
	}
}

// 彻底删除限流规则
func (d *DiscoverTestSuit) cleanRateLimit(id string) {

	if d.storage.Name() == sqldb.STORENAME {
		func() {
			tx, err := d.storage.StartTx()
			if err != nil {
				panic(err)
			}

			dbTx := tx.GetDelegateTx().(*sqldb.BaseTx)

			defer dbTx.Rollback()

			str := `delete from ratelimit_config where id = ?`
			if _, err := dbTx.Exec(str, id); err != nil {
				panic(err)
			}

			dbTx.Commit()
		}()
	} else if d.storage.Name() == boltdb.STORENAME {
		func() {
			tx, err := d.storage.StartTx()
			if err != nil {
				panic(err)
			}

			dbTx := tx.GetDelegateTx().(*bolt.Tx)

			if err := dbTx.Bucket([]byte(tblRateLimitConfig)).DeleteBucket([]byte(id)); err != nil {
				if !errors.Is(err, bolt.ErrBucketNotFound) {
					dbTx.Rollback()
					panic(err)
				}
			}
			dbTx.Commit()
		}()
	}
}

// 彻底删除限流规则版本号
func (d *DiscoverTestSuit) cleanRateLimitRevision(service, namespace string) {

	if d.storage.Name() == sqldb.STORENAME {
		func() {
			tx, err := d.storage.StartTx()
			if err != nil {
				panic(err)
			}

			dbTx := tx.GetDelegateTx().(*sqldb.BaseTx)

			defer dbTx.Rollback()

			str := `delete from ratelimit_revision using ratelimit_revision, service where service_id = service.id and name = ? and namespace = ?`
			if _, err := dbTx.Exec(str, service, namespace); err != nil {
				panic(err)
			}

			dbTx.Commit()
		}()
	} else if d.storage.Name() == boltdb.STORENAME {
		func() {

			svc, err := d.storage.GetService(service, namespace)
			if err != nil {
				panic(err)
			}

			if svc == nil {
				panic("service not found " + service + ", namespace" + namespace)
			}

			tx, err := d.storage.StartTx()
			if err != nil {
				panic(err)
			}

			dbTx := tx.GetDelegateTx().(*bolt.Tx)

			if err := dbTx.Bucket([]byte(tblRateLimitRevision)).DeleteBucket([]byte(svc.ID)); err != nil {
				if !errors.Is(err, bolt.ErrBucketNotFound) {
					dbTx.Rollback()
					panic(err)
				}
			}
			dbTx.Commit()
		}()
	}
}

// 更新限流规则内容
func updateRateLimitContent(rateLimit *apitraffic.Rule, index int) {
	rateLimit.Priority = utils.NewUInt32Value(uint32(index))
	rateLimit.Resource = apitraffic.Rule_CONCURRENCY
	rateLimit.Type = apitraffic.Rule_LOCAL
	rateLimit.Labels = map[string]*apimodel.MatchString{
		fmt.Sprintf("name-%d", index): {
			Type:  apimodel.MatchString_EXACT,
			Value: utils.NewStringValue(fmt.Sprintf("value-%d", index)),
		},
		fmt.Sprintf("name-%d", index+1): {
			Type:  apimodel.MatchString_REGEX,
			Value: utils.NewStringValue(fmt.Sprintf("value-%d", index+1)),
		},
	}
	rateLimit.Amounts = []*apitraffic.Amount{
		{
			MaxAmount: utils.NewUInt32Value(uint32(index)),
			ValidDuration: &duration.Duration{
				Seconds: int64(index),
			},
		},
	}
	rateLimit.Action = utils.NewStringValue(fmt.Sprintf("value-%d", index))
	rateLimit.Disable = utils.NewBoolValue(true)
	rateLimit.Report = &apitraffic.Report{
		Interval: &duration.Duration{
			Seconds: int64(index),
		},
		AmountPercent: utils.NewUInt32Value(uint32(index)),
	}
}

/*
 * @brief 对比限流规则的各个属性
 */
func checkRateLimit(t *testing.T, expect *apitraffic.Rule, actual *apitraffic.Rule) {
	switch {
	case expect.GetId().GetValue() != actual.GetId().GetValue():
		t.Fatalf("error id, expect %s, actual %s", expect.GetId().GetValue(), actual.GetId().GetValue())
	case expect.GetService().GetValue() != actual.GetService().GetValue():
		t.Fatalf("error service, expect %s, actual %s", expect.GetService().GetValue(), actual.GetService().GetValue())
	case expect.GetNamespace().GetValue() != actual.GetNamespace().GetValue():
		t.Fatalf("error namespace, expect %s, actual %s", expect.GetNamespace().GetValue(), actual.GetNamespace().GetValue())
	case expect.GetPriority().GetValue() != actual.GetPriority().GetValue():
		t.Fatalf("error priority, expect %v, actual %v", expect.GetPriority().GetValue(), actual.GetPriority().GetValue())
	case expect.GetResource() != actual.GetResource():
		t.Fatalf("error resource, expect %v, actual %v", expect.GetResource(), actual.GetResource())
	case expect.GetType() != actual.GetType():
		t.Fatalf("error type, expect %v, actual %v", expect.GetType(), actual.GetType())
	case expect.GetDisable().GetValue() != actual.GetDisable().GetValue():
		t.Fatalf("error disable, expect %v, actual %v", expect.GetDisable().GetValue(), actual.GetDisable().GetValue())
	case expect.GetAction().GetValue() != actual.GetAction().GetValue():
		t.Fatalf("error action, expect %s, actual %s", expect.GetAction().GetValue(), actual.GetAction().GetValue())
	default:
		break
	}

	expectSubset, err := json.Marshal(expect.GetSubset())
	if err != nil {
		panic(err)
	}
	actualSubset, err := json.Marshal(actual.GetSubset())
	if err != nil {
		panic(err)
	}
	if string(expectSubset) != string(actualSubset) {
		t.Fatal("error subset")
	}

	expectLabels, err := json.Marshal(expect.GetArguments())
	if err != nil {
		panic(err)
	}
	actualLabels, err := json.Marshal(actual.GetArguments())
	if err != nil {
		panic(err)
	}
	if string(expectLabels) != string(actualLabels) {
		t.Fatal("error labels")
	}

	expectAmounts, err := json.Marshal(expect.GetAmounts())
	if err != nil {
		panic(err)
	}
	actualAmounts, err := json.Marshal(actual.GetAmounts())
	if err != nil {
		panic(err)
	}
	if string(expectAmounts) != string(actualAmounts) {
		t.Fatal("error amounts")
	}
}

// 增加熔断规则
func (d *DiscoverTestSuit) createCommonCircuitBreaker(t *testing.T, id int) (*apifault.CircuitBreaker, *apifault.CircuitBreaker) {
	circuitBreaker := &apifault.CircuitBreaker{
		Name:       utils.NewStringValue(fmt.Sprintf("name-test-%d", id)),
		Namespace:  utils.NewStringValue(DefaultNamespace),
		Owners:     utils.NewStringValue("owner-test"),
		Comment:    utils.NewStringValue("comment-test"),
		Department: utils.NewStringValue("department-test"),
		Business:   utils.NewStringValue("business-test"),
	}
	ruleNum := 1
	// 填充source规则
	sources := make([]*apifault.SourceMatcher, 0, ruleNum)
	for i := 0; i < ruleNum; i++ {
		source := &apifault.SourceMatcher{
			Service:   utils.NewStringValue(fmt.Sprintf("service-test-%d", i)),
			Namespace: utils.NewStringValue(fmt.Sprintf("namespace-test-%d", i)),
			Labels: map[string]*apimodel.MatchString{
				fmt.Sprintf("name-%d", i): {
					Type:  apimodel.MatchString_EXACT,
					Value: utils.NewStringValue(fmt.Sprintf("value-%d", i)),
				},
				fmt.Sprintf("name-%d", i+1): {
					Type:  apimodel.MatchString_REGEX,
					Value: utils.NewStringValue(fmt.Sprintf("value-%d", i+1)),
				},
			},
		}
		sources = append(sources, source)
	}

	// 填充destination规则
	destinations := make([]*apifault.DestinationSet, 0, ruleNum)
	for i := 0; i < ruleNum; i++ {
		destination := &apifault.DestinationSet{
			Service:   utils.NewStringValue(fmt.Sprintf("service-test-%d", i)),
			Namespace: utils.NewStringValue(fmt.Sprintf("namespace-test-%d", i)),
			Metadata: map[string]*apimodel.MatchString{
				fmt.Sprintf("name-%d", i): {
					Type:  apimodel.MatchString_EXACT,
					Value: utils.NewStringValue(fmt.Sprintf("value-%d", i)),
				},
				fmt.Sprintf("name-%d", i+1): {
					Type:  apimodel.MatchString_REGEX,
					Value: utils.NewStringValue(fmt.Sprintf("value-%d", i+1)),
				},
			},
			Resource: 0,
			Type:     0,
			Scope:    0,
			MetricWindow: &duration.Duration{
				Seconds: int64(i),
			},
			MetricPrecision: utils.NewUInt32Value(uint32(i)),
			UpdateInterval: &duration.Duration{
				Seconds: int64(i),
			},
			Recover: &apifault.RecoverConfig{},
			Policy:  &apifault.CbPolicy{},
		}
		destinations = append(destinations, destination)
	}

	// 填充inbound规则
	inbounds := make([]*apifault.CbRule, 0, ruleNum)
	for i := 0; i < ruleNum; i++ {
		inbound := &apifault.CbRule{
			Sources:      sources,
			Destinations: destinations,
		}
		inbounds = append(inbounds, inbound)
	}
	// 填充outbound规则
	outbounds := make([]*apifault.CbRule, 0, ruleNum)
	for i := 0; i < ruleNum; i++ {
		outbound := &apifault.CbRule{
			Sources:      sources,
			Destinations: destinations,
		}
		outbounds = append(outbounds, outbound)
	}
	circuitBreaker.Inbounds = inbounds
	circuitBreaker.Outbounds = outbounds

	resp := d.server.CreateCircuitBreakers(d.defaultCtx, []*apifault.CircuitBreaker{circuitBreaker})
	if !respSuccess(resp) {
		t.Fatalf("error: %+v", resp)
	}
	return circuitBreaker, resp.Responses[0].GetCircuitBreaker()
}

// 增加熔断规则版本
func (d *DiscoverTestSuit) createCommonCircuitBreakerVersion(t *testing.T, cb *apifault.CircuitBreaker, index int) (
	*apifault.CircuitBreaker, *apifault.CircuitBreaker) {
	cbVersion := &apifault.CircuitBreaker{
		Id:        cb.GetId(),
		Name:      cb.GetName(),
		Namespace: cb.GetNamespace(),
		Version:   utils.NewStringValue(fmt.Sprintf("test-version-%d", index)),
		Inbounds:  cb.GetInbounds(),
		Outbounds: cb.GetOutbounds(),
		Token:     cb.GetToken(),
	}

	resp := d.server.CreateCircuitBreakerVersions(d.defaultCtx, []*apifault.CircuitBreaker{cbVersion})
	if !respSuccess(resp) {
		t.Fatalf("error: %+v", resp)
	}
	return cbVersion, resp.Responses[0].GetCircuitBreaker()
}

// 删除熔断规则
func (d *DiscoverTestSuit) deleteCircuitBreaker(t *testing.T, circuitBreaker *apifault.CircuitBreaker) {
	if resp := d.server.DeleteCircuitBreakers(d.defaultCtx, []*apifault.CircuitBreaker{circuitBreaker}); !respSuccess(resp) {
		t.Fatalf("%s", resp.GetInfo().GetValue())
	}
}

// 更新熔断规则内容
func (d *DiscoverTestSuit) updateCircuitBreaker(t *testing.T, circuitBreaker *apifault.CircuitBreaker) {
	if resp := d.server.UpdateCircuitBreakers(d.defaultCtx, []*apifault.CircuitBreaker{circuitBreaker}); !respSuccess(resp) {
		t.Fatalf("%s", resp.GetInfo().GetValue())
	}
}

// 发布熔断规则
func (d *DiscoverTestSuit) releaseCircuitBreaker(t *testing.T, cb *apifault.CircuitBreaker, service *apiservice.Service) {
	release := &apiservice.ConfigRelease{
		Service:        service,
		CircuitBreaker: cb,
	}

	resp := d.server.ReleaseCircuitBreakers(d.defaultCtx, []*apiservice.ConfigRelease{release})
	if !respSuccess(resp) {
		t.Fatalf("error: %+v", resp)
	}
}

// 解绑熔断规则
func (d *DiscoverTestSuit) unBindCircuitBreaker(t *testing.T, cb *apifault.CircuitBreaker, service *apiservice.Service) {
	unbind := &apiservice.ConfigRelease{
		Service:        service,
		CircuitBreaker: cb,
	}

	resp := d.server.UnBindCircuitBreakers(d.defaultCtx, []*apiservice.ConfigRelease{unbind})
	if !respSuccess(resp) {
		t.Fatalf("error: %+v", resp)
	}
}

// 对比熔断规则的各个属性
func checkCircuitBreaker(t *testing.T, expect, expectMaster *apifault.CircuitBreaker, actual *apifault.CircuitBreaker) {
	switch {
	case expectMaster.GetId().GetValue() != actual.GetId().GetValue():
		t.Fatal("error id")
	case expect.GetVersion().GetValue() != actual.GetVersion().GetValue():
		t.Fatal("error version")
	case expectMaster.GetName().GetValue() != actual.GetName().GetValue():
		t.Fatal("error name")
	case expectMaster.GetNamespace().GetValue() != actual.GetNamespace().GetValue():
		t.Fatal("error namespace")
	case expectMaster.GetOwners().GetValue() != actual.GetOwners().GetValue():
		t.Fatal("error owners")
	case expectMaster.GetComment().GetValue() != actual.GetComment().GetValue():
		t.Fatal("error comment")
	case expectMaster.GetBusiness().GetValue() != actual.GetBusiness().GetValue():
		t.Fatal("error business")
	case expectMaster.GetDepartment().GetValue() != actual.GetDepartment().GetValue():
		t.Fatal("error department")
	default:
		break
	}

	expectInbounds, err := json.Marshal(expect.GetInbounds())
	if err != nil {
		panic(err)
	}
	inbounds, err := json.Marshal(actual.GetInbounds())
	if err != nil {
		panic(err)
	}
	if string(expectInbounds) != string(inbounds) {
		t.Fatal("error inbounds")
	}

	expectOutbounds, err := json.Marshal(expect.GetOutbounds())
	if err != nil {
		panic(err)
	}
	outbounds, err := json.Marshal(actual.GetOutbounds())
	if err != nil {
		panic(err)
	}
	if string(expectOutbounds) != string(outbounds) {
		t.Fatal("error inbounds")
	}
}

func buildCircuitBreakerKey(id, version string) string {
	return fmt.Sprintf("%s_%s", id, version)
}

// 彻底删除熔断规则
func (d *DiscoverTestSuit) cleanCircuitBreaker(id, version string) {
	log.Infof("clean circuit breaker, id: %s, version: %s", id, version)

	if d.storage.Name() == sqldb.STORENAME {
		func() {
			tx, err := d.storage.StartTx()
			if err != nil {
				panic(err)
			}

			dbTx := tx.GetDelegateTx().(*sqldb.BaseTx)

			defer dbTx.Rollback()

			str := `delete from circuitbreaker_rule where id = ? and version = ?`
			if _, err := dbTx.Exec(str, id, version); err != nil {
				panic(err)
			}

			dbTx.Commit()
		}()
	} else if d.storage.Name() == boltdb.STORENAME {
		func() {
			tx, err := d.storage.StartTx()
			if err != nil {
				panic(err)
			}

			dbTx := tx.GetDelegateTx().(*bolt.Tx)

			if err := dbTx.Bucket([]byte(tblCircuitBreaker)).DeleteBucket([]byte(buildCircuitBreakerKey(id, version))); err != nil {
				if !errors.Is(err, bolt.ErrBucketNotFound) {
					panic(err)
				}
			}

			dbTx.Commit()
		}()
	}
}

// 彻底删除熔断规则发布记录
func (d *DiscoverTestSuit) cleanCircuitBreakerRelation(name, namespace, ruleID, ruleVersion string) {

	if d.storage.Name() == sqldb.STORENAME {
		func() {
			tx, err := d.storage.StartTx()
			if err != nil {
				panic(err)
			}

			dbTx := tx.GetDelegateTx().(*sqldb.BaseTx)

			defer dbTx.Rollback()

			str := `delete from circuitbreaker_rule_relation using circuitbreaker_rule_relation, service where service_id = service.id and name = ? and namespace = ? and rule_id = ? and rule_version = ?`
			if _, err := dbTx.Exec(str, name, namespace, ruleID, ruleVersion); err != nil {
				panic(err)
			}

			dbTx.Commit()
		}()
	} else if d.storage.Name() == boltdb.STORENAME {
		func() {
			releations, err := d.storage.GetCircuitBreakerRelation(ruleID, ruleVersion)
			if err != nil {
				panic(err)
			}
			tx, err := d.storage.StartTx()
			if err != nil {
				panic(err)
			}

			dbTx := tx.GetDelegateTx().(*bolt.Tx)

			for i := range releations {
				if err := dbTx.Bucket([]byte(tblCircuitBreakerRelation)).DeleteBucket([]byte(releations[i].ServiceID)); err != nil {
					if !errors.Is(err, bolt.ErrBucketNotFound) {
						tx.Rollback()
						panic(err)
					}
				}
			}

			dbTx.Commit()
		}()
	}
}

// 获取指定长度str
func genSpecialStr(n int) string {
	str := ""
	for i := 0; i < n; i++ {
		str += "a"
	}
	return str
}

// 解析字符串sid为modID和cmdID
func parseStr2Sid(sid string) (uint32, uint32) {
	items := strings.Split(sid, ":")
	if len(items) != 2 {
		return 0, 0
	}

	mod, _ := strconv.ParseUint(items[0], 10, 32)
	cmd, _ := strconv.ParseUint(items[1], 10, 32)
	return uint32(mod), uint32(cmd)
}<|MERGE_RESOLUTION|>--- conflicted
+++ resolved
@@ -244,10 +244,7 @@
 		panic(err)
 	}
 	healthcheck.SetServer(healthCheckServer)
-<<<<<<< HEAD
-=======
 	d.healthCheckServer = healthCheckServer
->>>>>>> 8d95b2ea
 	cacheProvider, err := healthCheckServer.CacheProvider()
 	if err != nil {
 		panic(err)

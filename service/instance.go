/**
 * Tencent is pleased to support the open source community by making Polaris available.
 *
 * Copyright (C) 2019 THL A29 Limited, a Tencent company. All rights reserved.
 *
 * Licensed under the BSD 3-Clause License (the "License");
 * you may not use this file except in compliance with the License.
 * You may obtain a copy of the License at
 *
 * https://opensource.org/licenses/BSD-3-Clause
 *
 * Unless required by applicable law or agreed to in writing, software distributed
 * under the License is distributed on an "AS IS" BASIS, WITHOUT WARRANTIES OR
 * CONDITIONS OF ANY KIND, either express or implied. See the License for the
 * specific language governing permissions and limitations under the License.
 */

package service

import (
	"context"
	"errors"
	"fmt"
	"time"

	"github.com/golang/protobuf/ptypes/wrappers"
	"go.uber.org/zap"
	"google.golang.org/protobuf/types/known/wrapperspb"

	api "github.com/polarismesh/polaris-server/common/api/v1"
	"github.com/polarismesh/polaris-server/common/model"
	"github.com/polarismesh/polaris-server/common/utils"
)

var (
	// InstanceFilterAttributes 查询实例支持的过滤字段
	InstanceFilterAttributes = map[string]bool{
		"service":       true, // 服务name
		"namespace":     true, // 服务namespace
		"host":          true,
		"port":          true,
		"keys":          true,
		"values":        true,
		"protocol":      true,
		"version":       true,
		"health_status": true,
		"healthy":       true, // health_status, healthy都有，以healthy为准
		"isolate":       true,
		"weight":        true,
		"logic_set":     true,
		"cmdb_region":   true,
		"cmdb_zone":     true,
		"cmdb_idc":      true,
		"priority":      true,
		"offset":        true,
		"limit":         true,
	}
	// InsFilter2toreAttr 查询字段转为存储层的属性值，映射表
	InsFilter2toreAttr = map[string]string{
		"service": "name",
		"healthy": "health_status",
	}
	// NotInsFilterAttr 不属于 instance 表属性的字段
	NotInsFilterAttr = map[string]bool{
		"keys":   true,
		"values": true,
	}
)

// CreateInstances 批量创建服务实例
func (s *Server) CreateInstances(ctx context.Context, reqs []*api.Instance) *api.BatchWriteResponse {
	if checkError := checkBatchInstance(reqs); checkError != nil {
		return checkError
	}

	return batchOperateInstances(ctx, reqs, s.CreateInstance)
}

// CreateInstance 创建单个服务实例
// 注意：创建实例需要对服务进行加锁保护服务不被删除
func (s *Server) CreateInstance(ctx context.Context, req *api.Instance) *api.Response {
	rid := ParseRequestID(ctx)
	pid := ParsePlatformID(ctx)
	start := time.Now()
	// 参数检查
	instanceID, checkError := checkCreateInstance(req)
	if checkError != nil {
		return checkError
	}
	// 限制instance频繁注册
	if ok := s.allowInstanceAccess(instanceID); !ok {
		log.Error("create instance not allowed to access: exceed ratelimit",
			ZapRequestID(rid), ZapPlatformID(pid), ZapInstanceID(instanceID))
		return api.NewInstanceResponse(api.InstanceTooManyRequests, req)
	}

	// 防止污染req，拷贝一份出来，并且填充一下token ID
	ins := *req
	ins.ServiceToken = utils.NewStringValue(parseInstanceReqToken(ctx, req))
	ins.Id = utils.NewStringValue(instanceID)
	data, resp := s.createInstance(ctx, req, &ins)
	if resp != nil {
		return resp
	}

	// 处理create成功的消息
	msg := fmt.Sprintf("create instance: id=%v, namespace=%v, service=%v, host=%v, port=%v",
		ins.GetId().GetValue(), req.GetNamespace().GetValue(), req.GetService().GetValue(),
		req.GetHost().GetValue(), req.GetPort().GetValue())
	log.Info(msg, ZapRequestID(rid), ZapPlatformID(pid), zap.Duration("cost", time.Since(start)))
	svc := &model.Service{
		Name:      req.GetService().GetValue(),
		Namespace: req.GetNamespace().GetValue(),
	}

	s.sendDiscoverEvent(model.EventInstanceOnline, svc.Namespace, svc.Name, req.GetHost().GetValue(),
		int(req.GetPort().GetValue()))
	s.RecordHistory(instanceRecordEntry(ctx, svc, data, model.OCreate))
	out := &api.Instance{
		Id:        ins.GetId(),
		Service:   req.GetService(),
		Namespace: req.GetNamespace(),
		VpcId:     req.GetVpcId(),
		Host:      req.GetHost(),
		Port:      req.GetPort(),
	}
	return api.NewInstanceResponse(api.ExecuteSuccess, out)
}

// createInstance store operate
func (s *Server) createInstance(ctx context.Context, req *api.Instance, ins *api.Instance) (
	*model.Instance, *api.Response) {

	// create service if absent
	code, svcId, err := s.createServiceIfAbsent(ctx, req)

	if err != nil {
		return nil, api.NewInstanceResponse(code, req)
	}

	if namingServer.bc == nil || !namingServer.bc.CreateInstanceOpen() {
		return s.serialCreateInstance(ctx, svcId, req, ins) // 单个同步
	}
	return s.asyncCreateInstance(ctx, svcId, req, ins) // 批量异步
}

// asyncCreateInstance 异步新建实例
// 底层函数会合并create请求，增加并发创建的吞吐
// req 原始请求
// ins 包含了req数据与instanceID，serviceToken
func (s *Server) asyncCreateInstance(ctx context.Context, svcId string, req *api.Instance, ins *api.Instance) (
	*model.Instance, *api.Response) {

	allowAsyncRegis, _ := ctx.Value(utils.ContextOpenAsyncRegis).(bool)
	future := s.bc.AsyncCreateInstance(svcId, ins, !allowAsyncRegis)

	if err := future.Wait(); err != nil {
		if future.Code() == api.ExistedResource {
			req.Id = utils.NewStringValue(ins.GetId().GetValue())
		}
		return nil, api.NewInstanceResponse(future.Code(), req)
	}

	return utils.CreateInstanceModel(svcId, req), nil
}

// 同步串行创建实例
// req为原始的请求体
// ins包括了req的内容，并且填充了instanceID与serviceToken
func (s *Server) serialCreateInstance(ctx context.Context, svcId string, req *api.Instance, ins *api.Instance) (
	*model.Instance, *api.Response) {
	rid := ParseRequestID(ctx)
	pid := ParsePlatformID(ctx)

	instance, err := s.storage.GetInstance(ins.GetId().GetValue())
	if err != nil {
		log.Error("[Instance] get instance from store", ZapRequestID(rid), ZapPlatformID(pid), zap.Error(err))
		return nil, api.NewInstanceResponse(api.StoreLayerException, req)
	}
	// 如果存在，则替换实例的属性数据，但是需要保留用户设置的隔离状态，以免出现关键状态丢失
	if instance != nil && ins.Isolate == nil {
		ins.Isolate = instance.Proto.Isolate
	}
	// 直接同步创建服务实例
	data := utils.CreateInstanceModel(svcId, ins)
	if err := s.storage.AddInstance(data); err != nil {
		log.Error(err.Error(), ZapRequestID(rid), ZapPlatformID(pid))
		return nil, wrapperInstanceStoreResponse(req, err)
	}

	return data, nil
}

// DeleteInstances 批量删除服务实例
func (s *Server) DeleteInstances(ctx context.Context, req []*api.Instance) *api.BatchWriteResponse {
	if checkError := checkBatchInstance(req); checkError != nil {
		return checkError
	}

	return batchOperateInstances(ctx, req, s.DeleteInstance)
}

// DeleteInstance 删除单个服务实例
func (s *Server) DeleteInstance(ctx context.Context, req *api.Instance) *api.Response {
	rid := ParseRequestID(ctx)
	pid := ParsePlatformID(ctx)

	// 参数检查
	instanceID, checkError := checkReviseInstance(req)
	if checkError != nil {
		return checkError
	}
	// 限制instance频繁反注册
	if ok := s.allowInstanceAccess(instanceID); !ok {
		log.Error("delete instance is not allow access", ZapRequestID(rid), ZapPlatformID(pid))
		return api.NewInstanceResponse(api.InstanceTooManyRequests, req)
	}

	ins := *req // 防止污染外部的req
	ins.Id = utils.NewStringValue(instanceID)
	ins.ServiceToken = utils.NewStringValue(parseInstanceReqToken(ctx, req))
	return s.deleteInstance(ctx, req, &ins)
}

// 删除实例的store操作
// req 原始请求
// ins 填充了instanceID与serviceToken
func (s *Server) deleteInstance(ctx context.Context, req *api.Instance, ins *api.Instance) *api.Response {
	if s.bc == nil || !s.bc.DeleteInstanceOpen() {
		return s.serialDeleteInstance(ctx, req, ins)
	}

	return s.asyncDeleteInstance(ctx, req, ins)
}

// 串行删除实例
// 返回实例所属的服务和resp
func (s *Server) serialDeleteInstance(ctx context.Context, req *api.Instance, ins *api.Instance) *api.Response {
	start := time.Now()
	// 检查服务实例是否存在
	rid := ParseRequestID(ctx)
	pid := ParsePlatformID(ctx)
	instance, err := s.storage.GetInstance(ins.GetId().GetValue())
	if err != nil {
		log.Error(err.Error(), ZapRequestID(rid))
		return api.NewInstanceResponse(api.StoreLayerException, req)
	}
	if instance == nil {
		// 实例不存在，则返回成功
		return api.NewInstanceResponse(api.ExecuteSuccess, req)
	}
	// 鉴权
	service, resp := s.instanceAuth(ctx, req, instance.ServiceID)
	if resp != nil {
		return resp
	}

	// 存储层操作
	if err := s.storage.DeleteInstance(instance.ID()); err != nil {
		log.Error(err.Error(), ZapRequestID(rid), ZapPlatformID(pid))
		return wrapperInstanceStoreResponse(req, err)
	}

	msg := fmt.Sprintf("delete instance: id=%v, namespace=%v, service=%v, host=%v, port=%v",
		instance.ID(), service.Namespace, service.Name, instance.Host(), instance.Port())
	log.Info(msg, ZapRequestID(rid), ZapPlatformID(pid), zap.Duration("cost", time.Since(start)))
	s.RecordHistory(instanceRecordEntry(ctx, service, instance, model.ODelete))

	s.sendDiscoverEvent(model.EventInstanceOffline, service.Namespace,
		service.Name,
		instance.Host(),
		int(instance.Port()))

	return api.NewInstanceResponse(api.ExecuteSuccess, req)
}

// 异步删除实例
// 返回实例所属的服务和resp
func (s *Server) asyncDeleteInstance(ctx context.Context, req *api.Instance, ins *api.Instance) *api.Response {
	start := time.Now()
	rid := ParseRequestID(ctx)
	pid := ParsePlatformID(ctx)

	future := s.bc.AsyncDeleteInstance(ins)
	if err := future.Wait(); err != nil {
		// 如果发现不存在资源，意味着实例已经被删除，直接返回成功
		if future.Code() == api.NotFoundResource {
			return api.NewInstanceResponse(api.ExecuteSuccess, req)
		}
		log.Error(err.Error(), ZapRequestID(rid), ZapPlatformID(pid))
		return api.NewInstanceResponse(future.Code(), req)
	}
	instance := future.Instance()

	// 打印本地日志与操作记录
	msg := fmt.Sprintf("delete instance: id=%v, namespace=%v, service=%v, host=%v, port=%v",
		instance.ID(), instance.Namespace(), instance.Service(), instance.Host(), instance.Port())
	log.Info(msg, ZapRequestID(rid), ZapPlatformID(pid), zap.Duration("cost", time.Since(start)))
	service := &model.Service{Name: instance.Service(), Namespace: instance.Namespace()}
	s.RecordHistory(instanceRecordEntry(ctx, service, instance, model.ODelete))

	s.sendDiscoverEvent(model.EventInstanceOffline, service.Namespace, service.Name, instance.Host(),
		int(instance.Port()))

	return api.NewInstanceResponse(api.ExecuteSuccess, req)
}

// DeleteInstancesByHost 根据host批量删除服务实例
func (s *Server) DeleteInstancesByHost(ctx context.Context, req []*api.Instance) *api.BatchWriteResponse {
	if checkError := checkBatchInstance(req); checkError != nil {
		return checkError
	}

	return batchOperateInstances(ctx, req, s.DeleteInstanceByHost)
}

// DeleteInstanceByHost 根据host删除服务实例
func (s *Server) DeleteInstanceByHost(ctx context.Context, req *api.Instance) *api.Response {
	requestID := ParseRequestID(ctx)
	platformID := ParsePlatformID(ctx)

	// 参数校验
	if err := checkInstanceByHost(req); err != nil {
		return err
	}

	// 获取实例
	instances, service, err := s.getInstancesMainByService(ctx, req)
	if err != nil {
		return err
	}

	if instances == nil {
		return api.NewInstanceResponse(api.ExecuteSuccess, req)
	}

	ids := make([]interface{}, 0, len(instances))
	for _, instance := range instances {
		ids = append(ids, instance.ID())
	}

	if err := s.storage.BatchDeleteInstances(ids); err != nil {
		log.Error(err.Error(), ZapRequestID(requestID), ZapPlatformID(platformID))
		return wrapperInstanceStoreResponse(req, err)
	}

	for _, instance := range instances {
		msg := fmt.Sprintf("delete instance: id=%v, namespace=%v, service=%v, host=%v, port=%v",
			instance.ID(), service.Namespace, service.Name, instance.Host(), instance.Port())
		log.Info(msg, ZapRequestID(requestID), ZapPlatformID(platformID))
		s.RecordHistory(instanceRecordEntry(ctx, service, instance, model.ODelete))

		s.sendDiscoverEvent(model.EventInstanceOffline, instance.Namespace(),
			instance.Service(),
			instance.Host(),
			int(instance.Port()))

	}

	return api.NewInstanceResponse(api.ExecuteSuccess, req)
}

// UpdateInstances 批量修改服务实例
func (s *Server) UpdateInstances(ctx context.Context, req []*api.Instance) *api.BatchWriteResponse {
	if checkError := checkBatchInstance(req); checkError != nil {
		return checkError
	}

	return batchOperateInstances(ctx, req, s.UpdateInstance)
}

// UpdateInstance 修改单个服务实例
func (s *Server) UpdateInstance(ctx context.Context, req *api.Instance) *api.Response {
	service, instance, preErr := s.execInstancePreStep(ctx, req)
	if preErr != nil {
		return preErr
	}
	if err := checkMetadata(req.GetMetadata()); err != nil {
		return api.NewInstanceResponse(api.InvalidMetadata, req)
	}

	// 修改
	requestID := ParseRequestID(ctx)
	platformID := ParsePlatformID(ctx)
	log.Info(fmt.Sprintf("old instance: %+v", instance), ZapRequestID(requestID), ZapPlatformID(platformID))

	// 比对下更新前后的 isolate 状态
	eventTypes := diffInstanceEvent(req, instance)

	// 存储层操作
	if needUpdate := s.updateInstanceAttribute(req, instance); !needUpdate {
		log.Info("update instance no data change, no need update",
			ZapRequestID(requestID), ZapPlatformID(platformID), zap.String("instance", req.String()))
		return api.NewInstanceResponse(api.NoNeedUpdate, req)
	}
	if err := s.storage.UpdateInstance(instance); err != nil {
		log.Error(err.Error(), ZapRequestID(requestID), ZapPlatformID(platformID))
		return wrapperInstanceStoreResponse(req, err)
	}

	msg := fmt.Sprintf("update instance: id=%v, namespace=%v, service=%v, host=%v, port=%v, healthy = %v",
		instance.ID(), service.Namespace, service.Name, instance.Host(),
		instance.Port(), instance.Healthy())
	log.Info(msg, ZapRequestID(requestID), ZapPlatformID(platformID))
	s.RecordHistory(instanceRecordEntry(ctx, service, instance, model.OUpdate))

	for i := range eventTypes {
		s.sendDiscoverEvent(eventTypes[i], service.Namespace, service.Name, instance.Host(), int(instance.Port()))
	}

	return api.NewInstanceResponse(api.ExecuteSuccess, req)
}

// UpdateInstancesIsolate 批量修改服务实例隔离状态
// @note 必填参数为service+namespace+host
func (s *Server) UpdateInstancesIsolate(ctx context.Context, req []*api.Instance) *api.BatchWriteResponse {
	if checkError := checkBatchInstance(req); checkError != nil {
		return checkError
	}

	return batchOperateInstances(ctx, req, s.UpdateInstanceIsolate)
}

// UpdateInstanceIsolate 修改服务实例隔离状态
// @note 必填参数为service+namespace+ip
func (s *Server) UpdateInstanceIsolate(ctx context.Context, req *api.Instance) *api.Response {
	requestID := ParseRequestID(ctx)
	platformID := ParsePlatformID(ctx)

	// 参数校验
	if err := checkInstanceByHost(req); err != nil {
		return err
	}
	if req.GetIsolate() == nil {
		return api.NewInstanceResponse(api.InvalidInstanceIsolate, req)
	}

	// 获取实例
	instances, service, err := s.getInstancesMainByService(ctx, req)
	if err != nil {
		return err
	}
	if instances == nil {
		return api.NewInstanceResponse(api.NotFoundInstance, req)
	}

	// 判断是否需要更新
	needUpdate := false
	for _, instance := range instances {
		if req.Isolate != nil && instance.Isolate() != req.GetIsolate().GetValue() {
			needUpdate = true
			break
		}
	}
	if !needUpdate {
		return api.NewInstanceResponse(api.NoNeedUpdate, req)
	}

	isolate := 0
	if req.GetIsolate().GetValue() {
		isolate = 1
	}

	ids := make([]interface{}, 0, len(instances))
	for _, instance := range instances {
		// 方便后续打印操作记录
		instance.Proto.Isolate = req.GetIsolate()
		ids = append(ids, instance.ID())
	}

	if err := s.storage.BatchSetInstanceIsolate(ids, isolate, utils.NewUUID()); err != nil {
		log.Error(err.Error(), ZapRequestID(requestID), ZapPlatformID(platformID))
		return wrapperInstanceStoreResponse(req, err)
	}

	for _, instance := range instances {
		msg := fmt.Sprintf("update instance: id=%v, namespace=%v, service=%v, host=%v, port=%v, isolate=%v",
			instance.ID(), service.Namespace, service.Name, instance.Host(), instance.Port(), instance.Isolate())
		log.Info(msg, ZapRequestID(requestID), ZapPlatformID(platformID))
		s.RecordHistory(instanceRecordEntry(ctx, service, instance, model.OUpdateIsolate))

		// 比对下更新前后的 isolate 状态
		if req.Isolate != nil && instance.Isolate() != req.Isolate.GetValue() {
			eventType := model.EventInstanceCloseIsolate
			if req.Isolate.GetValue() {
				eventType = model.EventInstanceOpenIsolate
			}
			s.sendDiscoverEvent(eventType, req.Namespace.GetValue(), req.Service.GetValue(), req.Host.GetValue(),
				int(req.Port.GetValue()))
		}
	}

	return api.NewInstanceResponse(api.ExecuteSuccess, req)
}

/**
 * @brief 根据ip隔离和删除服务实例的参数检查
 */
func checkInstanceByHost(req *api.Instance) *api.Response {
	if req == nil {
		return api.NewInstanceResponse(api.EmptyRequest, req)
	}
	if err := checkResourceName(req.GetService()); err != nil {
		return api.NewInstanceResponse(api.InvalidServiceName, req)
	}
	if err := checkResourceName(req.GetNamespace()); err != nil {
		return api.NewInstanceResponse(api.InvalidNamespaceName, req)
	}
	if err := checkInstanceHost(req.GetHost()); err != nil {
		return api.NewInstanceResponse(api.InvalidInstanceHost, req)
	}
	return nil
}

/**
 * @brief 根据服务和host获取服务实例
 */
func (s *Server) getInstancesMainByService(ctx context.Context, req *api.Instance) (
	[]*model.Instance, *model.Service, *api.Response) {
	requestID := ParseRequestID(ctx)
	platformID := ParsePlatformID(ctx)

	// 检查服务
	// 这里获取的是源服务的token。如果是别名,service=nil
	service, err := s.storage.GetSourceServiceToken(req.GetService().GetValue(), req.GetNamespace().GetValue())
	if err != nil {
		log.Error(err.Error(), ZapRequestID(requestID), ZapPlatformID(platformID))
		return nil, nil, api.NewInstanceResponse(api.StoreLayerException, req)
	}
	if service == nil {
		return nil, nil, api.NewInstanceResponse(api.NotFoundService, req)
	}

	// 获取服务实例
	instances, err := s.storage.GetInstancesMainByService(service.ID, req.GetHost().GetValue())
	if err != nil {
		log.Error(err.Error(), ZapRequestID(requestID), ZapPlatformID(platformID))
		return nil, nil, api.NewInstanceResponse(api.StoreLayerException, req)
	}
	return instances, service, nil
}

/**
 * @brief 修改服务属性
 */
func (s *Server) updateInstanceAttribute(req *api.Instance, instance *model.Instance) bool {
	// #lizard forgives
	instance.MallocProto()
	needUpdate := false
	insProto := instance.Proto
	if ok := instanceMetaNeedUpdate(req.GetMetadata(), instance.Metadata()); ok {
		insProto.Metadata = req.GetMetadata()
		needUpdate = true
	}
<<<<<<< HEAD

=======
>>>>>>> f22c7500
	if ok := instanceLocationNeedUpdate(req.GetLocation(), instance.Proto.GetLocation()); ok {
		insProto.Location = req.Location
		needUpdate = true
	}
<<<<<<< HEAD

	// if !needUpdate {
	// 	// 不需要更新metadata，则置空
	// 	insProto.Metadata = nil
	// }
=======
>>>>>>> f22c7500

	if req.GetProtocol() != nil && req.GetProtocol().GetValue() != instance.Protocol() {
		insProto.Protocol = req.GetProtocol()
		needUpdate = true
	}

	if req.GetVersion() != nil && req.GetVersion().GetValue() != instance.Version() {
		insProto.Version = req.GetVersion()
		needUpdate = true
	}

	if req.GetPriority() != nil && req.GetPriority().GetValue() != instance.Priority() {
		insProto.Priority = req.GetPriority()
		needUpdate = true
	}

	if req.GetWeight() != nil && req.GetWeight().GetValue() != instance.Weight() {
		insProto.Weight = req.GetWeight()
		needUpdate = true
	}

	if req.GetHealthy() != nil && req.GetHealthy().GetValue() != instance.Healthy() {
		insProto.Healthy = req.GetHealthy()
		needUpdate = true
	}

	if req.GetIsolate() != nil && req.GetIsolate().GetValue() != instance.Isolate() {
		insProto.Isolate = req.GetIsolate()
		needUpdate = true
	}

	if req.GetLogicSet() != nil && req.GetLogicSet().GetValue() != instance.LogicSet() {
		insProto.LogicSet = req.GetLogicSet()
		needUpdate = true
	}

	if ok := updateHealthCheck(req, instance); ok {
		needUpdate = true
	}

	// 每次更改，都要生成一个新的uuid
	if needUpdate {
		insProto.Revision = utils.NewStringValue(utils.NewUUID())
	}

	return needUpdate
}

func instanceLocationNeedUpdate(req *api.Location, old *api.Location) bool {

	if req.GetRegion().GetValue() != old.GetRegion().GetValue() {
		return true
	}
	if req.GetZone().GetValue() != old.GetZone().GetValue() {
		return true
	}
	if req.GetCampus().GetValue() != old.GetCampus().GetValue() {
		return true
	}

	return false
}

// 健康检查的更新
func updateHealthCheck(req *api.Instance, instance *model.Instance) bool {
	needUpdate := false
	insProto := instance.Proto
	// health Check，healthCheck不能为空，且没有把enable_health_check置为false
	if req.GetHealthCheck().GetHeartbeat() != nil &&
		(req.GetEnableHealthCheck() == nil || req.GetEnableHealthCheck().GetValue()) {
		// 如果数据库中实例原有是不打开健康检查，
		// 那么一旦打开，status需置为false，等待一次心跳成功才能变成true
		if !instance.EnableHealthCheck() {
			// 需要重置healthy，则认为有变更
			insProto.Healthy = utils.NewBoolValue(false)
			insProto.EnableHealthCheck = utils.NewBoolValue(true)
			needUpdate = true
		}

		ttl := req.GetHealthCheck().GetHeartbeat().GetTtl().GetValue()
		if ttl == 0 || ttl > 60 {
			ttl = DefaultTLL
		}
		if ttl != instance.HealthCheck().GetHeartbeat().GetTtl().GetValue() {
			// ttl有变更
			needUpdate = true
		}
		if api.HealthCheck_HEARTBEAT != instance.HealthCheck().GetType() {
			// health check type有变更
			needUpdate = true
		}
		insProto.HealthCheck = req.GetHealthCheck()
		insProto.HealthCheck.Type = api.HealthCheck_HEARTBEAT
		if insProto.HealthCheck.Heartbeat.Ttl == nil {
			insProto.HealthCheck.Heartbeat.Ttl = utils.NewUInt32Value(0)
		}
		insProto.HealthCheck.Heartbeat.Ttl.Value = ttl
	}

	// update的时候，修改了enableHealthCheck的值
	if req.GetEnableHealthCheck() != nil && !req.GetEnableHealthCheck().GetValue() {
		if req.GetEnableHealthCheck().GetValue() != instance.EnableHealthCheck() {
			needUpdate = true
		}
		if insProto.GetHealthCheck() != nil {
			needUpdate = true
		}

		insProto.EnableHealthCheck = utils.NewBoolValue(false)
		insProto.HealthCheck = nil
	}

	return needUpdate
}

// GetInstances 查询服务实例
func (s *Server) GetInstances(ctx context.Context, query map[string]string) *api.BatchQueryResponse {
	// 对数据先进行提前处理一下
	filters, metaFilter, batchErr := preGetInstances(query)
	if batchErr != nil {
		return batchErr
	}
	// 分页数据
	offset, limit, err := ParseOffsetAndLimit(filters)
	if err != nil {
		return api.NewBatchQueryResponse(api.InvalidParameter)
	}

	total, instances, err := s.storage.GetExpandInstances(filters, metaFilter, offset, limit)
	if err != nil {
		log.Errorf("[Server][Instances][Query] instances store err: %s", err.Error())
		return api.NewBatchQueryResponse(api.StoreLayerException)
	}

	out := api.NewBatchQueryResponse(api.ExecuteSuccess)
	out.Amount = utils.NewUInt32Value(total)
	out.Size = utils.NewUInt32Value(uint32(len(instances)))

	apiInstances := make([]*api.Instance, 0, len(instances))
	for _, instance := range instances {
		// 数据来源于数据库，不需要拷贝一份，直接填充后返回
		s.packCmdb(instance.Proto)
		apiInstances = append(apiInstances, instance.Proto)
	}
	out.Instances = apiInstances

	return out
}

// GetInstancesCount 查询总的服务实例，不带过滤条件的
func (s *Server) GetInstancesCount(ctx context.Context) *api.BatchQueryResponse {
	count, err := s.storage.GetInstancesCount()
	if err != nil {
		log.Errorf("[Server][Instance][Count] storage get err: %s", err.Error())
		return api.NewBatchQueryResponse(api.StoreLayerException)
	}

	out := api.NewBatchQueryResponse(api.ExecuteSuccess)
	out.Amount = utils.NewUInt32Value(count)
	out.Instances = make([]*api.Instance, 0)
	return out
}

// CleanInstance 清理无效的实例(flag == 1)
func (s *Server) CleanInstance(ctx context.Context, req *api.Instance) *api.Response {
	// 无效数据，不需要鉴权，直接删除
	getInstanceID := func() (string, *api.Response) {
		if req.GetId() != nil {
			if req.GetId().GetValue() == "" {
				return "", api.NewInstanceResponse(api.InvalidInstanceID, req)
			}
			return req.GetId().GetValue(), nil
		}
		return utils.CheckInstanceTetrad(req)
	}

	instanceID, resp := getInstanceID()
	if resp != nil {
		return resp
	}
	if err := s.storage.CleanInstance(instanceID); err != nil {
		log.Error("Clean instance", zap.String("err", err.Error()), ZapRequestID(ParseRequestID(ctx)))
		return api.NewInstanceResponse(api.StoreLayerException, req)
	}

	log.Info("Clean instance", ZapRequestID(ParseRequestID(ctx)), zap.String("instanceID", instanceID))
	return api.NewInstanceResponse(api.ExecuteSuccess, req)
}

// update/delete instance前置条件
func (s *Server) execInstancePreStep(ctx context.Context, req *api.Instance) (
	*model.Service, *model.Instance, *api.Response) {
	rid := ParseRequestID(ctx)

	// 参数检查
	instanceID, checkError := checkReviseInstance(req)
	if checkError != nil {
		return nil, nil, checkError
	}

	// 检查服务实例是否存在
	instance, err := s.storage.GetInstance(instanceID)
	if err != nil {
		log.Error("[Instance] get instance from store", ZapRequestID(rid), zap.String("instance-id", instanceID),
			zap.Error(err))
		return nil, nil, api.NewInstanceResponse(api.StoreLayerException, req)
	}
	if instance == nil {
		return nil, nil, api.NewInstanceResponse(api.NotFoundInstance, req)
	}

	service, resp := s.instanceAuth(ctx, req, instance.ServiceID)
	if resp != nil {
		return nil, nil, resp
	}

	return service, instance, nil
}

// 实例鉴权
func (s *Server) instanceAuth(ctx context.Context, req *api.Instance, serviceID string) (
	*model.Service, *api.Response) {
	service, err := s.storage.GetServiceByID(serviceID)
	if err != nil {
		log.Error(err.Error(), ZapRequestID(ParseRequestID(ctx)))
		return nil, api.NewInstanceResponse(api.StoreLayerException, req)
	}
	if service == nil {
		return nil, api.NewInstanceResponse(api.NotFoundResource, req)
	}

	return service, nil
}

// 获取api.instance
func (s *Server) getInstance(service *api.Service, instance *api.Instance) *api.Instance {
	out := &api.Instance{
		Id:                instance.GetId(),
		Service:           service.GetName(),
		Namespace:         service.GetNamespace(),
		VpcId:             instance.GetVpcId(),
		Host:              instance.GetHost(),
		Port:              instance.GetPort(),
		Protocol:          instance.GetProtocol(),
		Version:           instance.GetVersion(),
		Priority:          instance.GetPriority(),
		Weight:            instance.GetWeight(),
		EnableHealthCheck: instance.GetEnableHealthCheck(),
		HealthCheck:       instance.GetHealthCheck(),
		Healthy:           instance.GetHealthy(),
		Isolate:           instance.GetIsolate(),
		Location:          instance.GetLocation(),
		Metadata:          instance.GetMetadata(),
		LogicSet:          instance.GetLogicSet(),
		// Ctime:             instance.GetCtime(),
		Mtime:    instance.GetMtime(),
		Revision: instance.GetRevision(),
	}

	s.packCmdb(out)
	return out
}

// 获取cmdb
func (s *Server) packCmdb(instance *api.Instance) {
	if instance == nil || instance.GetLocation() != nil {
		return
	}
	if s.cmdb == nil {
		return
	}

	location, err := s.cmdb.GetLocation(instance.GetHost().GetValue())
	if err == nil && location != nil {
		instance.Location = location.Proto
	}

}

func (s *Server) sendDiscoverEvent(eventType model.DiscoverEventType, namespace, service, host string, port int) {
	// 发布隔离状态变化事件
	event := model.DiscoverEvent{
		Namespace: namespace,
		Service:   service,
		Host:      host,
		Port:      port,
		EType:     eventType,
	}

	s.PublishDiscoverEvent(event)
}

type svcName interface {
	// GetService 获取服务名
	GetService() *wrappers.StringValue
	// GetNamespace 获取命名空间
	GetNamespace() *wrappers.StringValue
}

// createServiceIfAbsent 如果服务不存在，则进行创建，并返回服务的ID信息
func (s *Server) createServiceIfAbsent(ctx context.Context, instance svcName) (uint32, string, error) {

	svc, err := s.loadService(instance)
	if err != nil {
		return api.ExecuteException, "", err
	}
	if svc != nil {
		return api.ExecuteSuccess, svc.ID, nil
	}

	simpleService := &api.Service{
		Name:      utils.NewStringValue(instance.GetService().GetValue()),
		Namespace: utils.NewStringValue(instance.GetNamespace().GetValue()),
		Owners: func() *wrapperspb.StringValue {
			owner := utils.ParseOwnerID(ctx)
			if owner == "" {
				return utils.NewStringValue("Polaris")
			}
			return utils.NewStringValue(owner)
		}(),
		Metadata: map[string]string{
			MetadataInternalAutoCreated: "true",
		},
	}

	key := fmt.Sprintf("%s:%s", simpleService.Namespace, simpleService.Name)

	ret, _, _ := s.createServiceSingle.Do(key, func() (interface{}, error) {
		resp := s.CreateService(ctx, simpleService)
		return resp, nil
	})

	resp := ret.(*api.Response)

	retCode := resp.GetCode().GetValue()

	if retCode != api.ExecuteSuccess && retCode != api.ExistedResource {
		return retCode, "", errors.New(resp.GetInfo().GetValue())
	}

	svcId := resp.Service.Id.GetValue()

	return retCode, svcId, nil
}

func (s *Server) loadService(instance svcName) (*model.Service, error) {

	svc := s.caches.Service().GetServiceByName(instance.GetService().GetValue(), instance.GetNamespace().GetValue())

	if svc != nil {
		if svc.IsAlias() {
			return nil, errors.New("service is alias")
		}
		return svc, nil
	}

	// 再走数据库查询一遍
	svc, err := s.storage.GetService(instance.GetService().GetValue(), instance.GetNamespace().GetValue())
	if err != nil {
		return nil, err
	}

	if svc != nil && svc.IsAlias() {
		return nil, errors.New("service is alias")
	}

	return svc, nil
}

/*
 * @brief 检查批量请求
 */
func checkBatchInstance(req []*api.Instance) *api.BatchWriteResponse {
	if len(req) == 0 {
		return api.NewBatchWriteResponse(api.EmptyRequest)
	}

	if len(req) > MaxBatchSize {
		return api.NewBatchWriteResponse(api.BatchSizeOverLimit)
	}

	return nil
}

/*
 * @brief 检查创建服务实例请求参数
 */
func checkCreateInstance(req *api.Instance) (string, *api.Response) {
	if req == nil {
		return "", api.NewInstanceResponse(api.EmptyRequest, req)
	}

	if err := checkMetadata(req.GetMetadata()); err != nil {
		return "", api.NewInstanceResponse(api.InvalidMetadata, req)
	}

	// 检查字段长度是否大于DB中对应字段长
	err, notOk := CheckDbInstanceFieldLen(req)
	if notOk {
		return "", err
	}

	return utils.CheckInstanceTetrad(req)
}

/*
 * @brief 检查删除/修改服务实例请求参数
 */
func checkReviseInstance(req *api.Instance) (string, *api.Response) {
	if req == nil {
		return "", api.NewInstanceResponse(api.EmptyRequest, req)
	}

	if req.GetId() != nil {
		if req.GetId().GetValue() == "" {
			return "", api.NewInstanceResponse(api.InvalidInstanceID, req)
		}
		return req.GetId().GetValue(), nil
	}

	// 检查字段长度是否大于DB中对应字段长
	err, notOk := CheckDbInstanceFieldLen(req)
	if notOk {
		return "", err
	}

	return utils.CheckInstanceTetrad(req)
}

/*
 * @brief 检查心跳实例请求参数
 * 检查是否存在token，以及 id或者四元组
 * 注意：心跳上报只允许从client上报，因此token只会存在req中
 */
func checkHeartbeatInstance(req *api.Instance) (string, *api.Response) {
	if req == nil {
		return "", api.NewInstanceResponse(api.EmptyRequest, req)
	}
	if req.GetId() != nil {
		if req.GetId().GetValue() == "" {
			return "", api.NewInstanceResponse(api.InvalidInstanceID, req)
		}
		return req.GetId().GetValue(), nil
	}
	return utils.CheckInstanceTetrad(req)
}

// 获取instance请求的token信息
func parseInstanceReqToken(ctx context.Context, req *api.Instance) string {
	if reqToken := req.GetServiceToken().GetValue(); reqToken != "" {
		return reqToken
	}

	return ParseToken(ctx)
}

// 实例查询前置处理
func preGetInstances(query map[string]string) (map[string]string, map[string]string, *api.BatchQueryResponse) {
	// 不允许全量查询服务实例
	if len(query) == 0 {
		return nil, nil, api.NewBatchQueryResponse(api.EmptyQueryParameter)
	}
	_, serviceIsAvail := query["service"]
	_, namespaceIsAvail := query["namespace"]
	_, hostIsAvail := query["host"]
	// 要么（service，namespace）存在，要么host存在，不然视为参数不完整
	if !((serviceIsAvail && namespaceIsAvail) || hostIsAvail) {
		return nil, nil, api.NewBatchQueryResponse(api.InvalidQueryInsParameter)
	}

	var metaFilter map[string]string
	metaKey, metaKeyAvail := query["keys"]
	metaValue, metaValueAvail := query["values"]
	if metaKeyAvail != metaValueAvail {
		return nil, nil, api.NewBatchQueryResponseWithMsg(
			api.InvalidQueryInsParameter, "instance metadata key and value must be both provided")
	}
	if metaKeyAvail {
		metaFilter = map[string]string{metaKey: metaValue}
	}

	// 以healthy为准
	_, lhs := query["health_status"]
	_, rhs := query["healthy"]
	if lhs && rhs {
		delete(query, "health_status")
	}

	bool2Str := func(key string) {
		val, ok := query[key]
		if !ok {
			return
		}
		if val == "true" {
			query[key] = "1"
		} else if val == "false" {
			query[key] = "0"
		}
	}

	// 处理一下两个bool值的字段
	bool2Str("health_status")
	bool2Str("healthy")
	bool2Str("isolate")

	filters := make(map[string]string)
	for key, value := range query {
		if _, ok := InstanceFilterAttributes[key]; !ok {
			log.Errorf("[Server][Instance][Query] attribute(%s) is not allowed", key)
			return nil, metaFilter, api.NewBatchQueryResponseWithMsg(api.InvalidParameter, key+" is not allowed")
		}

		if value == "" {
			log.Errorf("[Server][Instance][Query] attribute(%s: %s) is not allowed empty", key, value)
			return nil, metaFilter,
				api.NewBatchQueryResponseWithMsg(api.InvalidParameter, "the value for "+key+" is empty")
		}
		if attr, ok := InsFilter2toreAttr[key]; ok {
			key = attr
		}
		if !NotInsFilterAttr[key] {
			filters[key] = value
		}
	}

	return filters, metaFilter, nil
}

func instanceLocationNeedUpdate(req *api.Location, old *api.Location) bool {

	if req.GetRegion().GetValue() != old.GetRegion().GetValue() {
		return true
	}
	if req.GetZone().GetValue() != old.GetZone().GetValue() {
		return true
	}
	if req.GetCampus().GetValue() != old.GetCampus().GetValue() {
		return true
	}

	return false
}

// instance metadata need update
func instanceMetaNeedUpdate(req map[string]string, old map[string]string) bool {
	if req == nil {
		return false
	}

	if len(req) != len(old) {
		return true
	}

	needUpdate := false
	for key, value := range req {
		oldValue, ok := old[key]
		if !ok {
			needUpdate = true
			break
		}
		if value != oldValue {
			needUpdate = true
			break
		}
	}
	if needUpdate {
		return needUpdate
	}

	for key, value := range old {
		newValue, ok := req[key]
		if !ok {
			needUpdate = true
			break
		}
		if value != newValue {
			needUpdate = true
			break
		}
	}

	return needUpdate
}

// 批量操作实例
func batchOperateInstances(ctx context.Context, reqs []*api.Instance,
	handler func(ctx context.Context, req *api.Instance) *api.Response) *api.BatchWriteResponse {
	responses := api.NewBatchWriteResponse(api.ExecuteSuccess)

	chs := make([]chan *api.Response, 0, len(reqs))
	for i, instance := range reqs {
		chs = append(chs, make(chan *api.Response))
		go func(index int, ins *api.Instance) {
			chs[index] <- handler(ctx, ins)
		}(i, instance)
	}

	for _, ch := range chs {
		resp := <-ch
		responses.Collect(resp)
	}

	return api.FormatBatchWriteResponse(responses)
}

// wrapper instance store response
func wrapperInstanceStoreResponse(instance *api.Instance, err error) *api.Response {
	resp := storeError2Response(err)
	if resp == nil {
		return nil
	}

	resp.Instance = instance
	return resp
}

// 生成instance的记录entry
func instanceRecordEntry(ctx context.Context, service *model.Service, ins *model.Instance,
	opt model.OperationType) *model.RecordEntry {
	if service == nil || ins == nil {
		return nil
	}
	entry := &model.RecordEntry{
		ResourceType:  model.RInstance,
		OperationType: opt,
		Namespace:     service.Namespace,
		Service:       service.Name,
		Operator:      ParseOperator(ctx),
		CreateTime:    time.Now(),
	}
	if opt == model.OCreate || opt == model.OUpdate {
		entry.Context = fmt.Sprintf("host:%s,port:%d,weight:%d,healthy:%v,isolate:%v,priority:%d,meta:%+v",
			ins.Host(), ins.Port(), ins.Weight(), ins.Healthy(), ins.Isolate(),
			ins.Priority(), ins.Metadata())
	} else if opt == model.OUpdateIsolate {
		entry.Context = fmt.Sprintf("host:%s,port=%d,isolate:%v", ins.Host(), ins.Port(), ins.Isolate())
	} else {
		entry.Context = fmt.Sprintf("host:%s,port:%d", ins.Host(), ins.Port())
	}
	return entry
}

// CheckDbInstanceFieldLen 检查DB中service表对应的入参字段合法性
func CheckDbInstanceFieldLen(req *api.Instance) (*api.Response, bool) {
	if err := CheckDbStrFieldLen(req.GetService(), MaxDbServiceNameLength); err != nil {
		return api.NewInstanceResponse(api.InvalidServiceName, req), true
	}
	if err := CheckDbStrFieldLen(req.GetNamespace(), MaxDbServiceNamespaceLength); err != nil {
		return api.NewInstanceResponse(api.InvalidNamespaceName, req), true
	}
	if err := CheckDbStrFieldLen(req.GetHost(), MaxDbInsHostLength); err != nil {
		return api.NewInstanceResponse(api.InvalidInstanceHost, req), true
	}
	if err := CheckDbStrFieldLen(req.GetProtocol(), MaxDbInsProtocolLength); err != nil {
		return api.NewInstanceResponse(api.InvalidInstanceProtocol, req), true
	}
	if err := CheckDbStrFieldLen(req.GetVersion(), MaxDbInsVersionLength); err != nil {
		return api.NewInstanceResponse(api.InvalidInstanceVersion, req), true
	}
	if err := CheckDbStrFieldLen(req.GetLogicSet(), MaxDbInsLogicSetLength); err != nil {
		return api.NewInstanceResponse(api.InvalidInstanceLogicSet, req), true
	}
	if err := CheckDbMetaDataFieldLen(req.GetMetadata()); err != nil {
		return api.NewInstanceResponse(api.InvalidMetadata, req), true
	}
	if req.GetPort().GetValue() > 65535 {
		return api.NewInstanceResponse(api.InvalidInstancePort, req), true
	}

	if req.GetWeight().GetValue() > 65535 {
		return api.NewInstanceResponse(api.InvalidParameter, req), true
	}
	return nil, false
}

func diffInstanceEvent(req *api.Instance, save *model.Instance) []model.DiscoverEventType {
	eventTypes := make([]model.DiscoverEventType, 0)

	if req.Isolate != nil && save.Isolate() != req.Isolate.GetValue() {
		if req.Isolate.GetValue() {
			eventTypes = append(eventTypes, model.EventInstanceOpenIsolate)
		} else {
			eventTypes = append(eventTypes, model.EventInstanceCloseIsolate)
		}
	}

	if req.Healthy != nil && save.Healthy() != req.Healthy.GetValue() {
		if req.Healthy.GetValue() {
			eventTypes = append(eventTypes, model.EventInstanceTurnHealth)
		} else {
			eventTypes = append(eventTypes, model.EventInstanceTurnUnHealth)
		}
	}

	return eventTypes
}<|MERGE_RESOLUTION|>--- conflicted
+++ resolved
@@ -552,22 +552,16 @@
 		insProto.Metadata = req.GetMetadata()
 		needUpdate = true
 	}
-<<<<<<< HEAD
-
-=======
->>>>>>> f22c7500
+
 	if ok := instanceLocationNeedUpdate(req.GetLocation(), instance.Proto.GetLocation()); ok {
 		insProto.Location = req.Location
 		needUpdate = true
 	}
-<<<<<<< HEAD
 
 	// if !needUpdate {
 	// 	// 不需要更新metadata，则置空
 	// 	insProto.Metadata = nil
 	// }
-=======
->>>>>>> f22c7500
 
 	if req.GetProtocol() != nil && req.GetProtocol().GetValue() != instance.Protocol() {
 		insProto.Protocol = req.GetProtocol()

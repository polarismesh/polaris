--- conflicted
+++ resolved
@@ -49,14 +49,10 @@
 	InstanceRatelimit: "instance-limit",
 }
 
-<<<<<<< HEAD
 var (
-	rateLimitOnce = sync.Once{}
+	rateLimitOnce sync.Once
 	rateLimitLog  = commonLog.GetScopeByName(commonLog.RateLimitLoggerName)
 )
-=======
-var rateLimitOnce sync.Once
->>>>>>> 90ad169f
 
 // Ratelimit Ratelimit插件接口
 type Ratelimit interface {

/**
 * Tencent is pleased to support the open source community by making Polaris available.
 *
 * Copyright (C) 2019 THL A29 Limited, a Tencent company. All rights reserved.
 *
 * Licensed under the BSD 3-Clause License (the "License");
 * you may not use this file except in compliance with the License.
 * You may obtain a copy of the License at
 *
 * https://opensource.org/licenses/BSD-3-Clause
 *
 * Unless required by applicable law or agreed to in writing, software distributed
 * under the License is distributed on an "AS IS" BASIS, WITHOUT WARRANTIES OR
 * CONDITIONS OF ANY KIND, either express or implied. See the License for the
 * specific language governing permissions and limitations under the License.
 */

package plugin

import (
	"os"
	"sync"

	commonLog "github.com/polarismesh/polaris/common/log"
)

<<<<<<< HEAD
var (
	passwordOnce = &sync.Once{}
	passwordLog  = commonLog.GetScopeByName(commonLog.PasswordLoggerName)
)
=======
var passwordOnce sync.Once
>>>>>>> 90ad169f

// ParsePassword 密码插件
type ParsePassword interface {
	Plugin
	ParsePassword(cipher string) (string, error)
}

// GetParsePassword 获取解析密码插件
func GetParsePassword() ParsePassword {
	c := &config.ParsePassword
	plugin, exist := pluginSet[c.Name]
	if !exist {
		return nil
	}

	passwordOnce.Do(func() {
		if err := plugin.Initialize(c); err != nil {
			passwordLog.Errorf("plugin init err: %s", err.Error())
			os.Exit(-1)
		}
	})

	return plugin.(ParsePassword)
}<|MERGE_RESOLUTION|>--- conflicted
+++ resolved
@@ -24,14 +24,10 @@
 	commonLog "github.com/polarismesh/polaris/common/log"
 )
 
-<<<<<<< HEAD
 var (
-	passwordOnce = &sync.Once{}
+	passwordOnce sync.Once
 	passwordLog  = commonLog.GetScopeByName(commonLog.PasswordLoggerName)
 )
-=======
-var passwordOnce sync.Once
->>>>>>> 90ad169f
 
 // ParsePassword 密码插件
 type ParsePassword interface {

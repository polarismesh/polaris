--- conflicted
+++ resolved
@@ -25,16 +25,11 @@
 	"github.com/polarismesh/polaris/common/model"
 )
 
-<<<<<<< HEAD
 var (
 	// 插件初始化原子变量
-	historyOnce = &sync.Once{}
+	historyOnce sync.Once
 	historyLog  = commonLog.GetScopeByName(commonLog.HistoryLoggerName)
 )
-=======
-// 插件初始化原子变量
-var historyOnce sync.Once
->>>>>>> 90ad169f
 
 // History 历史记录插件
 type History interface {

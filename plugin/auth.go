/**
 * Tencent is pleased to support the open source community by making Polaris available.
 *
 * Copyright (C) 2019 THL A29 Limited, a Tencent company. All rights reserved.
 *
 * Licensed under the BSD 3-Clause License (the "License");
 * you may not use this file except in compliance with the License.
 * You may obtain a copy of the License at
 *
 * https://opensource.org/licenses/BSD-3-Clause
 *
 * Unless required by applicable law or agreed to in writing, software distributed
 * under the License is distributed on an "AS IS" BASIS, WITHOUT WARRANTIES OR
 * CONDITIONS OF ANY KIND, either express or implied. See the License for the
 * specific language governing permissions and limitations under the License.
 */

package plugin

import (
	"os"
	"sync"

	"go.uber.org/zap"

	commonLog "github.com/polarismesh/polaris/common/log"
)

<<<<<<< HEAD
var (
	// 插件初始化原子变量
	authOnce = &sync.Once{}
	authLog  = commonLog.GetScopeByName(commonLog.AuthLoggerName)
)
=======
// 插件初始化原子变量
var authOnce sync.Once
>>>>>>> 90ad169f

// Auth AUTH插件接口
type Auth interface {
	Plugin

	Allow(platformID, platformToken string) bool

	CheckPermission(reqCtx interface{}, authRule interface{}) (bool, error)

	IsWhiteList(ip string) bool
}

// GetAuth 获取Auth插件
func GetAuth() Auth {
	c := &config.Auth

	plugin, exist := pluginSet[c.Name]
	if !exist {
		authLog.Error("[Plugin][Auth] not found", zap.String("name", c.Name))
		return nil
	}

	authOnce.Do(func() {
		if err := plugin.Initialize(c); err != nil {
			authLog.Errorf("plugin init err: %s", err.Error())
			os.Exit(-1)
		}
	})

	return plugin.(Auth)
}<|MERGE_RESOLUTION|>--- conflicted
+++ resolved
@@ -26,16 +26,11 @@
 	commonLog "github.com/polarismesh/polaris/common/log"
 )
 
-<<<<<<< HEAD
 var (
 	// 插件初始化原子变量
-	authOnce = &sync.Once{}
+	authOnce sync.Once
 	authLog  = commonLog.GetScopeByName(commonLog.AuthLoggerName)
 )
-=======
-// 插件初始化原子变量
-var authOnce sync.Once
->>>>>>> 90ad169f
 
 // Auth AUTH插件接口
 type Auth interface {
